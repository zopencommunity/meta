--- conflicted
+++ resolved
@@ -340,7 +340,7 @@
     exit 0
     ;;
   "--version")
-    zopen --version ${ME}
+    zopen-version ${ME}
     exit 0
     ;;
   "-v" | "--v" | "-verbose" | "--verbose")
@@ -353,27 +353,6 @@
   *)
     chosenRepos="${chosenRepos} $1"
     ;;
-<<<<<<< HEAD
-    "-h" | "--h" | "-help" | "--help" | "-?" | "-syntax")
-      printSyntax "${args}"
-      exit 0
-      ;;
-    "--version")
-      zopen-version $ME
-      exit 0
-      ;;
-    "-v" | "--v" | "-verbose" | "--verbose")
-      verbose=true
-      ;;
-    -*)
-      printError "Unknown option '$1'"
-      ;;
-     
-    *)
-      chosenRepos="$chosenRepos $1";
-      ;;
-=======
->>>>>>> 068e2d34
   esac
   shift
 done
