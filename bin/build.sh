--- conflicted
+++ resolved
@@ -8,23 +8,6 @@
 # Each dependent tool will have it's corresponding environment set up by sourcing .env from the installation
 # directory. The .env will be searched for in $HOME/zot/prod/<tool>, /usr/bin/zot/prod/<tool>, $HOME/zot/boot/<tool>
 
-<<<<<<< HEAD
-checkdeps()
-{
-  deps=$*
-  fail=false
-  for dep in $deps; do
-    if ! [ -r "${HOME}/zot/prod/${dep}/.env" ] && ! [ -r "${HOME}/zot/boot/${dep}/.env" ] && ! [ -r "/usr/bin/zot/${dep}/.env" ]; then
-      echo "Unable to find .env for dependency ${dep}" >&2
-      fail=true
-    fi
-  done
-  if $fail; then
-    exit 4
-  fi
-}
-
-=======
 if [ ! ${_BPX_TERMPATH-x} = "OMVS" ] && [ -z ${NO_COLOR} ] && [ ! ${FORCE_COLOR-x} = "0" ]; then
   esc="\047"
   RED="${esc}[31m"
@@ -86,7 +69,6 @@
   fi
 }
 
->>>>>>> afb79bfb
 setdepsenv()
 {
   for dep in $deps; do
@@ -97,13 +79,6 @@
     elif [ -r "${HOME}/zot/boot/${dep}/.env" ]; then
       cd "${HOME}/zot/boot/${dep}"
     else
-<<<<<<< HEAD
-      echo "Internal error. Unable to find .env but earlier check should have caught this" >&2
-      exit 16
-    fi
-    . ./.env
-  done
-=======
       printError "Internal error. Unable to find .env but earlier check should have caught this"
     fi
     . ./.env
@@ -111,7 +86,6 @@
   if $fail; then
     exit 4
   fi
->>>>>>> afb79bfb
 }
 
 #
@@ -121,24 +95,14 @@
 tagtree()
 {
   dir="$1"
-<<<<<<< HEAD
   find "${dir}" -name "*.pdf" -o -name "*.png" ! -type d ! -type l | xargs chtag -b
   find "${dir}" ! -type d ! -type l | xargs chtag -qp | awk '{ if ($1 == "-") { print $4; }}' | xargs chtag -tcISO8859-1
-=======
-  find "${dir}" -name "*.pdf" -o -name "*.png" ! -type d | xargs chtag -b
-  find "${dir}" ! -type d | xargs chtag -qp | awk '{ if ($1 == "-") { print $4; }}' | xargs chtag -tcISO8859-1
->>>>>>> afb79bfb
 }
 
 gitclone()
 {
   if ! git --version >$STDOUT 2>$STDERR; then
-<<<<<<< HEAD
-    echo "git is required to download from the git repo" >&2
-    exit 4
-=======
     printError "git is required to download from the git repo"
->>>>>>> afb79bfb
   fi
   gitname=$(basename $PORT_GIT_URL)
   dir=${gitname%%.*}
@@ -147,18 +111,12 @@
   else
     echo "Clone and create ${dir}" >$STDERR
     if ! git clone "${PORT_GIT_URL}" 2>$STDERR; then
-<<<<<<< HEAD
-      echo "Unable to clone ${gitname} from ${PORT_GIT_URL}" >&2
-      exit 4
+      printError "Unable to clone ${gitname} from ${PORT_GIT_URL}"
     fi
     if [ "${PORT_GIT_BRANCH}x" != "x" ]; then
       if ! git -C "${dir}" checkout "${PORT_GIT_BRANCH}" >$STDOUT; then
-        echo "Unable to checkout ${PORT_GIT_URL} branch ${PORT_GIT_BRANCH}" <&2
-        exit 4
+        printError"Unable to checkout ${PORT_GIT_URL} branch ${PORT_GIT_BRANCH}"
       fi
-=======
-      printError "Unable to clone ${gitname} from ${PORT_GIT_URL}"
->>>>>>> afb79bfb
     fi
     tagtree "${dir}"
   fi
@@ -173,41 +131,21 @@
   ext=${tarballz##*.}
   if [ "${ext}x" = "xzx" ]; then
     if ! xz -d "${tarballz}"; then
-<<<<<<< HEAD
-      echo "Unable to use xz to decompress ${tarballz}" >&2
-      exit 4
-=======
       printError "Unable to use xz to decompress ${tarballz}"
->>>>>>> afb79bfb
     fi
     tarball=${tarballz%%.xz}
   elif [ "${ext}x" = "gzx" ]; then
     if ! gunzip "${tarballz}"; then
-<<<<<<< HEAD
-      echo "Unable to use gunzip to decompress ${tarballz}" >&2
-      exit 4
+      printError "Unable to use gunzip to decompress ${tarballz}"
     fi
     tarball=${tarballz%%.gz}
   else
-    echo "Extension ${ext} is an unsupported compression technique. Add code" >&2
-    exit 8
-=======
-      printError "Unable to use gunzip to decompress ${tarballz}"
-    fi
-    tarball=${tarballz%%.gz}
-  else
     printError "Extension ${ext} is an unsupported compression technique. Add code"
->>>>>>> afb79bfb
   fi
 
   tar -xf "${tarball}" 2>&1 >/dev/null | grep -v FSUM7171 >$STDERR
   if [ $? -gt 1 ]; then
-<<<<<<< HEAD
-    echo "Unable to untar ${tarball}" >&2
-    exit 4
-=======
     printError "Unable to untar ${tarball}"
->>>>>>> afb79bfb
   fi
   rm -f "${tarball}"
 
@@ -215,21 +153,6 @@
   chtag -R -r "${dir}"
 
   tagtree "${dir}"
-<<<<<<< HEAD
-  cd "${dir}" || exit 99
-  if [ -f .gitattributes ]; then
-    echo "No support for existing .gitattributes file. Write some code" >&2
-    exit 4
-  fi
-  if ! echo "* text working-tree-encoding=ISO8859-1" >.gitattributes; then
-    echo "Unable to create .gitattributes for tarball" >&2
-    exit 4
-  fi
-
-  if ! iconv -f IBM-1047 -tISO8859-1 <.gitattributes >.gitattrascii || ! chtag -tcISO8859-1 .gitattrascii || ! mv .gitattrascii .gitattributes; then
-    echo "Unable to make .gitattributes ascii for tarball" >&2
-    exit 4
-=======
   cd "${dir}" || printError "Cannot cd to ${dir}"
   if [ -f .gitattributes ]; then
     printError "No support for existing .gitattributes file. Write some code"
@@ -240,17 +163,11 @@
 
   if ! iconv -f IBM-1047 -tISO8859-1 <.gitattributes >.gitattrascii || ! chtag -tcISO8859-1 .gitattrascii || ! mv .gitattrascii .gitattributes; then
     printError "Unable to make .gitattributes ascii for tarball"
->>>>>>> afb79bfb
   fi
 
   files=$(find . ! -name "*.pdf" ! -name "*.png" ! -type d)
   if ! git init . >$STDERR || ! git add ${files} >$STDERR || ! git commit --allow-empty -m "Create Repository for patch management" >$STDERR; then
-<<<<<<< HEAD
-    echo "Unable to initialize git repository for tarball" >&2
-    exit 4
-=======
     printError "Unable to initialize git repository for tarball"
->>>>>>> afb79bfb
   fi
   # Having the directory git-managed exposes some problems in the current git for software like autoconf,
   # so move .git to the side and just use it for applying patches
@@ -261,12 +178,7 @@
 downloadtarball()
 {
   if ! curl --version >$STDOUT 2>$STDERR; then
-<<<<<<< HEAD
-    echo "curl is required to download a tarball" >&2
-    exit 4
-=======
     printError "curl is required to download a tarball"
->>>>>>> afb79bfb
   fi
   tarballz=$(basename $PORT_TARBALL_URL)
   dir=${tarballz%%.tar.*}
@@ -277,12 +189,7 @@
       if [ $(wc -c "${tarballz}" | awk '{print $1}') -lt 1024 ]; then
         cat "${tarballz}" >$STDERR
       fi
-<<<<<<< HEAD
-      echo "Unable to download ${tarballz} from ${PORT_TARBALL_URL}" >&2
-      exit 4
-=======
       printError "Unable to download ${tarballz} from ${PORT_TARBALL_URL}"
->>>>>>> afb79bfb
     fi
     # curl tags the file as ISO8859-1 (oops) so the tag has to be removed
     chtag -b "${tarballz}"
@@ -304,10 +211,7 @@
 #
 applypatches()
 {
-<<<<<<< HEAD
-=======
   printHeader "Applying patches"
->>>>>>> afb79bfb
   if [ "${PORT_TARBALL}x" != "x" ]; then
     tarballz=$(basename $PORT_TARBALL_URL)
     code_dir="${PORT_ROOT}/${tarballz%%.tar.*}"
@@ -318,8 +222,7 @@
 
   patch_dir="${PORT_ROOT}/patches"
   if ! [ -d "${patch_dir}" ]; then
-<<<<<<< HEAD
-    echo "${patch_dir} does not exist - no patches to apply" >$STDERR
+    printWarning "${patch_dir} does not exist - no patches to apply"
     return 0
   fi
 
@@ -330,19 +233,7 @@
   fi
 
   if ! [ -d "${code_dir}/.git" ]; then
-    echo "applypatches requires ${code_dir} to be git-managed but there is no .git directory. No patches applied" >&2
-=======
-    printWarning "${patch_dir} does not exist - no patches to apply"
-    return 0
-  fi
-
-  if [ -d "${code_dir}/.git-for-patches" ] && ! [ -d "${code_dir}/.git" ]; then
-    mv "${code_dir}/.git-for-patches" "${code_dir}/.git" || exit 99
-  fi
-
-  if ! [ -d "${code_dir}/.git" ]; then
     printWarning "applypatches requires ${code_dir} to be git-managed but there is no .git directory. No patches applied"
->>>>>>> afb79bfb
     return 0
   fi
 
@@ -358,34 +249,21 @@
 
       patchsize=$(wc -c "${p}" | awk '{ print $1 }')
       if [ $patchsize -eq 0 ]; then
-<<<<<<< HEAD
-        echo "Warning: patch file ${p} is empty - nothing to be done" >$STDERR
-=======
         printWarning "Warning: patch file ${p} is empty - nothing to be done"
->>>>>>> afb79bfb
       else
         echo "Applying ${p}"
         out=$( (cd ${code_dir} && git apply "${p}" 2>&1))
         if [ $? -gt 0 ]; then
-<<<<<<< HEAD
-          echo "Patch of make tree failed (${p})." >&2
-          echo "${out}" >&2
-=======
           printSoftError "Patch of make tree failed (${p})."
           printSoftError "${out}"
->>>>>>> afb79bfb
           failedcount=$((failedcount + 1))
         fi
       fi
     done
   fi
-<<<<<<< HEAD
   if ${moved}; then
     mv "${code_dir}/.git" "${code_dir}/.git-for-patches" || exit 99
   fi
-=======
-  mv "${code_dir}/.git" "${code_dir}/.git-for-patches" || exit 99
->>>>>>> afb79bfb
 
   if [ $failedcount -ne 0 ]; then
     exit $failedcount
@@ -427,12 +305,7 @@
 printHeader "Checking setup"
 if [ "${PORT_TARBALL}x" = "x" ] && [ "${PORT_GIT}x" = "x" ]; then
   if [ "${PORT_TYPE}x" = "x" ]; then
-<<<<<<< HEAD
-    echo "One of PORT_TARBALL, PORT_GIT, or PORT_TYPE needs to be defined to specify where to pull source from" >&2
-    exit 4
-=======
     printError "One of PORT_TARBALL, PORT_GIT, or PORT_TYPE needs to be defined to specify where to pull source from"
->>>>>>> afb79bfb
   elif [ "${PORT_TYPE}x" = "TARBALLx" ]; then
     export PORT_TARBALL='Y'
     if [ "${PORT_TARBALL_URL}x" = "x" ]; then
@@ -451,55 +324,14 @@
       export PORT_GIT_DEPS="${PORT_DEPS}"
     fi
   else
-<<<<<<< HEAD
-    echo "PORT_TYPE must be one of TARBALL or GIT. PORT_TYPE=${PORT_TYPE} was specified" >&2
-    exit 4
-=======
     printError "PORT_TYPE must be one of TARBALL or GIT. PORT_TYPE=${PORT_TYPE} was specified"
->>>>>>> afb79bfb
   fi
 fi
 
 if [ "${PORT_ROOT}x" = "x" ]; then
-<<<<<<< HEAD
-  echo "PORT_ROOT needs to be defined to the root directory of the tool being ported" >&2
-  exit 4
+  printError "PORT_ROOT needs to be defined to the root directory of the tool being ported"
 fi
 if ! [ -d "${PORT_ROOT}" ]; then
-  echo "PORT_ROOT ${PORT_ROOT} is not a directory" >&2
-  exit 8
-fi
-
-if ! [ -x "${PORT_CHECK_RESULTS}" ]; then
-  echo "${PORT_CHECK_RESULTS} script needs to be provided to check the results. Exit with 0 if the build can be installed" >&2
-  exit 4
-fi
-if ! [ -x "${PORT_CREATE_ENV}" ]; then
-  echo "${PORT_CREATE_ENV} script needs to be provided to define the environment" >&2
-  exit 4
-fi
-if [ "${PORT_TARBALL}x" = "x" ] && [ "${PORT_GIT}x" = "x" ]; then
-  echo "One of PORT_TARBALL or PORT_GIT needs to be defined to specify where to pull source from" >&2
-  exit 4
-fi
-if [ "${PORT_TARBALL}x" != "x" ] && [ "${PORT_GIT}x" != "x" ]; then
-  echo "Only one of PORT_TARBALL or PORT_GIT should be defined to specify where to pull source from (both are defined)" >&2
-  exit 4
-fi
-ca="${myparentdir}/cacert.pem"
-if ! [ -r "${ca}" ]; then
-  echo "Internal Error. Certificate ${ca} is required" >&2
-  exit 4
-fi
-if [ "${PORT_TARBALL}x" != "x" ]; then
-  if [ "${PORT_TARBALL_URL}x" = "x" ]; then
-    echo "PORT_URL or PORT_TARBALL_URL needs to be defined to the root directory of the tool being ported" >&2
-    exit 4
-  fi
-  if [ "${PORT_TARBALL_DEPS}x" = "x" ]; then
-    echo "PORT_DEPS or PORT_TARBALL_DEPS needs to be defined to the ported tools this depends on" >&2
-    exit 4
-=======
   printError "PORT_ROOT needs to be defined to the root directory of the tool being ported"
 fi
 if ! [ -d "${PORT_ROOT}" ]; then
@@ -528,26 +360,16 @@
   fi
   if [ "${PORT_TARBALL_DEPS}x" = "x" ]; then
     printError "PORT_DEPS or PORT_TARBALL_DEPS needs to be defined to the ported tools this depends on"
->>>>>>> afb79bfb
   fi
   export SSL_CERT_FILE="${ca}"
   deps="${PORT_TARBALL_DEPS}"
 fi
 if [ "${PORT_GIT}x" != "x" ]; then
   if [ "${PORT_GIT_URL}x" = "x" ]; then
-<<<<<<< HEAD
-    echo "PORT_URL or PORT_GIT_URL needs to be defined to the root directory of the tool being ported" >&2
-    exit 4
-  fi
-  if [ "${PORT_GIT_DEPS}x" = "x" ]; then
-    echo "PORT_DEPS or PORT_GIT_DEPS needs to be defined to the ported tools this depends on" >&2
-    exit 4
-=======
     printError "PORT_URL or PORT_GIT_URL needs to be defined to the root directory of the tool being ported"
   fi
   if [ "${PORT_GIT_DEPS}x" = "x" ]; then
     printError "PORT_DEPS or PORT_GIT_DEPS needs to be defined to the ported tools this depends on"
->>>>>>> afb79bfb
   fi
   export GIT_SSL_CAINFO="${ca}"
   deps="${PORT_GIT_DEPS}"
@@ -559,19 +381,10 @@
 #
 
 if [ "${CC}x" = "x" ] && [ "${CFLAGS}x" != "x" ]; then
-<<<<<<< HEAD
-  echo "Either specify both CC and CFLAGS or neither, but not just one" >&2
-  exit 4
-fi
-if [ "${CXX}x" = "x" ] && [ "${CXXFLAGS}x" != "x" ]; then
-  echo "Either specify both CXX and CXXFLAGS or neither, but not just one" >&2
-  exit 4
-=======
   printError "Either specify both CC and CFLAGS or neither, but not just one"
 fi
 if [ "${CXX}x" = "x" ] && [ "${CXXFLAGS}x" != "x" ]; then
   printError "Either specify both CXX and CXXFLAGS or neither, but not just one"
->>>>>>> afb79bfb
 fi
 
 if [ "${CPPFLAGS}x" = "x" ]; then
@@ -579,31 +392,19 @@
 fi
 if [ "${CC}x" = "x" ]; then
   export CC=xlclang
-<<<<<<< HEAD
   export CFLAGS="-qascii ${PORT_EXTRA_CFLAGS}"
-=======
   BASE_CFLAGS="-qascii -DNSIG=39 -D_XOPEN_SOURCE=600 -D_ALL_SOURCE -D_OPEN_SYS_FILE_EXT=1 -D_AE_BIMODAL=1 -D_ENHANCED_ASCII_EXT=0xFFFFFFFF"
   export CFLAGS="${BASE_CFLAGS} ${PORT_EXTRA_CFLAGS}"
->>>>>>> afb79bfb
 fi
 
 if [ "${CXX}x" = "x" ]; then
   export CXX=xlclang++
-<<<<<<< HEAD
   export CXXFLAGS="-+ -qascii ${PORT_EXTRA_CXXFLAGS}"
-fi
-
-if [ "${LDFLAGS}x" = "x" ]; then
-  export LDFLAGS="${PORT_EXTRA_LDFLAGS}"
-=======
-  BASE_CXXFLAGS="-+ -qascii -DNSIG=39 -D_XOPEN_SOURCE=600 -D_ALL_SOURCE -D_OPEN_SYS_FILE_EXT=1 -D_AE_BIMODAL=1 -D_ENHANCED_ASCII_EXT=0xFFFFFFFF"
-  export CXXFLAGS="${BASE_CXXFLAGS} ${PORT_EXTRA_CXXFLAGS}"
 fi
 
 if [ "${LDFLAGS}x" = "x" ]; then
   BASE_LDFLAGS=""
   export LDFLAGS="${BASE_LDFLAGS} ${PORT_EXTRA_LDFLAGS}"
->>>>>>> afb79bfb
 fi
 
 cd "${PORT_ROOT}" || exit 99
@@ -617,10 +418,7 @@
   echo "Checking if tarball already downloaded"
   dir=$(downloadtarball)
 fi
-<<<<<<< HEAD
 PROD_DIR="${HOME}/zot/prod/${dir}"
-=======
->>>>>>> afb79bfb
 
 if [ "${PORT_BOOTSTRAP}x" = "x" ]; then
   export PORT_BOOTSTRAP="./bootstrap"
@@ -632,10 +430,6 @@
   export PORT_CONFIGURE="./configure"
 fi
 if [ "${PORT_CONFIGURE_OPTS}x" = "x" ]; then
-<<<<<<< HEAD
-=======
-  PROD_DIR="${HOME}/zot/prod/${dir}"
->>>>>>> afb79bfb
   export PORT_CONFIGURE_OPTS="--prefix=${PROD_DIR}"
 fi
 if [ "${PORT_MAKE}x" = "x" ]; then
@@ -664,46 +458,26 @@
 # Proceed to build
 
 if [ "${PORT_BOOTSTRAP}x" != "skipx" ] && [ -x "${PORT_BOOTSTRAP}" ]; then
-<<<<<<< HEAD
-  echo "Bootstrap"
-=======
   printHeader "Running Bootstrap"
->>>>>>> afb79bfb
   if [ -r bootstrap.success ]; then
     echo "Using previous successful bootstrap" >&2
   else
     bootlog="${LOG_PFX}_bootstrap.log"
-<<<<<<< HEAD
-    if ! "${PORT_BOOTSTRAP}" ${PORT_BOOTSTRAP_OPTS} >${bootlog} 2>&1; then
-      echo "Bootstrap failed. Log: ${bootlog}" >&2
-      exit 4
-=======
     if ! runAndLog "\"${PORT_BOOTSTRAP}\" ${PORT_BOOTSTRAP_OPTS} >${bootlog} 2>&1"; then
       printError "Bootstrap failed. Log: ${bootlog}" >&2
->>>>>>> afb79bfb
     fi
     touch bootstrap.success
   fi
 fi
 
 if [ "${PORT_CONFIGURE}x" != "skipx" ] && [ -x "${PORT_CONFIGURE}" ]; then
-<<<<<<< HEAD
-  echo "Configure"
-=======
   printHeader "Running Configure"
->>>>>>> afb79bfb
   if [ -r config.success ]; then
     echo "Using previous successful configuration" >&2
   else
     configlog="${LOG_PFX}_config.log"
-<<<<<<< HEAD
-    if ! "${PORT_CONFIGURE}" CC=${CC} "CPPFLAGS=${CPPFLAGS}" "CFLAGS=${CFLAGS}" CXX=${CXX} "CXXFLAGS=${CXXFLAGS}" "LDFLAGS=${LDFLAGS}" ${PORT_CONFIGURE_OPTS} >"${configlog}" 2>&1; then
-      echo "Configure failed. Log: ${configlog}" >&2
-      exit 4
-=======
-    if ! runAndLog "\"${PORT_CONFIGURE}\" ${PORT_CONFIGURE_OPTS} >\"${configlog}\" 2>&1"; then
+    if ! runAndLog "\"${PORT_CONFIGURE}\" CC=${CC} \"CPPFLAGS=${CPPFLAGS}\" \"CFLAGS=${CFLAGS}\" CXX=${CXX} \"CXXFLAGS=${CXXFLAGS}\" \"LDFLAGS=${LDFLAGS}\" ${PORT_CONFIGURE_OPTS} >\"${configlog}\" 2>&1"; then
       printError "Configure failed. Log: ${configlog}"
->>>>>>> afb79bfb
     fi
     touch config.success
   fi
@@ -711,48 +485,22 @@
 
 makelog="${LOG_PFX}_make.log"
 if [ "${PORT_MAKE}x" != "skipx" ] && [ -x "${PORT_MAKE}" ]; then
-<<<<<<< HEAD
-  echo "Make"
-  if ! "${PORT_MAKE}" ${PORT_MAKE_OPTS} >"${makelog}" 2>&1; then
-    echo "Make failed. Log: ${makelog}" >&2
-    exit 4
-=======
   printHeader "Running Make"
   if ! "${PORT_MAKE}" ${PORT_MAKE_OPTS} >"${makelog}" 2>&1; then
     printError "Make failed. Log: ${makelog}"
->>>>>>> afb79bfb
   fi
 fi
 
 checklog="${LOG_PFX}_check.log"
 if [ "${PORT_CHECK}x" != "skipx" ] && [ -x "${PORT_CHECK}" ]; then
-<<<<<<< HEAD
-  echo "Check"
-  "${PORT_CHECK}" ${PORT_CHECK_OPTS} >"${checklog}" 2>&1
-  if ! "${PORT_CHECK_RESULTS}" "./${dir}" "${LOG_PFX}"; then
-    echo "Check failed. Log: ${checklog}" >&2
-    exit 4
-=======
   printHeader "Running Check"
   "${PORT_CHECK}" ${PORT_CHECK_OPTS} >"${checklog}" 2>&1
   if ! "${PORT_CHECK_RESULTS}" "./${dir}" "${LOG_PFX}"; then
     printError "Check failed. Log: ${checklog}"
->>>>>>> afb79bfb
   fi
 fi
 
 if [ "${PORT_INSTALL}x" != "skipx" ] && [ -x "${PORT_INSTALL}" ]; then
-<<<<<<< HEAD
-  echo "Install"
-  installlog="${LOG_PFX}_install.log"
-  if ! "${PORT_INSTALL}" ${PORT_INSTALL_OPTS} >"${installlog}" 2>&1; then
-    echo "Install failed. Log: ${installlog}" >&2
-    exit 4
-  fi
-  if ! "${PORT_CREATE_ENV}" "${PROD_DIR}" "${LOG_PFX}"; then
-    echo "Environment creation failed." >&2
-    exit 4
-=======
   printHeader "Running Install"
   installlog="${LOG_PFX}_install.log"
   if ! "${PORT_INSTALL}" ${PORT_INSTALL_OPTS} >"${installlog}" 2>&1; then
@@ -760,6 +508,5 @@
   fi
   if ! "${PORT_CREATE_ENV}" "${PROD_DIR}" "${LOG_PFX}"; then
     printError "Environment creation failed."
->>>>>>> afb79bfb
   fi
 fi