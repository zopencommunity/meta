#!/bin/sh
#
# General purpose build script for ZOSOpenTools ports
# 
# PORT_ROOT must be defined to the root directory of the cloned ZOSOpenTools port 
# Either PORT_TARBALL or PORT_GIT must be defined (but not both). This indicates where to pull source from
# 
# Each dependent tool will have it's corresponding environment set up by sourcing .env from the installation
# directory. The .env will be searched for in $HOME/zot/prod/<tool>, /usr/bin/zot/prod/<tool>, $HOME/zot/boot/<tool>

checkdeps() {
	deps=$*
	fail=false
	for dep in $deps; do
		if ! [ -r "${HOME}/zot/prod/${dep}/.env" ] && ! [ -r "${HOME}/zot/boot/${dep}/.env" ] && ! [ -r "/usr/bin/zot/${dep}/.env" ] ; then
			echo "Unable to find .env for dependency ${dep}" >&2
			fail=true
		fi
	done
	if $fail ; then
		exit 4
	fi
}

setdepsenv() {
	for dep in $deps; do
		if [ -r "${HOME}/zot/prod/${dep}/.env" ]; then
			cd "${HOME}/zot/prod/${dep}"
		elif [ -r "/usr/bin/zot/${dep}/.env" ] ; then
			cd "/usr/bin/zot/${dep}"
		elif [ -r "${HOME}/zot/boot/${dep}/.env" ]; then
			cd "${HOME}/zot/boot/${dep}"
		else 
			echo "Internal error. Unable to find .env but earlier check should have caught this" >&2
			exit 16
		fi
		. ./.env
	done
}

#
# 'Quick' way to find untagged non-binary files. If the list of extensions grows, something more 
# elegant is required
#
tagtree() {
	dir="$1"
	find "${dir}" -name "*.pdf" -o -name "*.png" ! -type d | xargs chtag -b
	find "${dir}" ! -type d | xargs chtag -qp | awk '{ if ($1 == "-") { print $4; }}' | xargs chtag -tcISO8859-1
}
		
gitclone() {
	if ! git --version >$STDOUT 2>$STDERR ; then
		echo "git is required to download from the git repo" >&2
		exit 4
	fi
	gitname=$(basename $PORT_GIT_URL)
	dir=${gitname%%.*}
	if [ -d "${dir}" ]; then
		echo "Using existing git clone'd directory ${dir}" >$STDERR
	else
		echo "Clone and create ${dir}" >$STDERR
		if ! git clone "${PORT_GIT_URL}" 2>$STDERR; then
                        echo "Unable to clone ${gitname} from ${PORT_GIT_URL}" >&2
                        exit 4
		fi
		tagtree "${dir}"
	fi
	echo "${dir}"
}

extracttarball() {
	tarballz="$1"
	dir="$2"

	ext=${tarballz##*.}
	if [ "${ext}x" = "xzx" ]; then
		if ! xz -d "${tarballz}"; then
			echo "Unable to use xz to decompress ${tarballz}" >&2
			exit 4
		fi
		tarball=${tarballz%%.xz}
	elif [ "${ext}x" = "gzx" ]; then 
		if ! gunzip "${tarballz}"; then
			echo "Unable to use gunzip to decompress ${tarballz}" >&2
			exit 4
		fi
		tarball=${tarballz%%.gz}
	else
		echo "Extension ${ext} is an unsupported compression technique. Add code" >&2
		exit 8
	fi

	tar -xf "${tarball}" 2>&1 >/dev/null | grep -v FSUM7171 >$STDERR
	if [ $? -gt 1 ]; then
		echo "Unable to untar ${tarball}" >&2
		exit 4
	fi
	rm -f "${tarball}"

	# tar will incorrectly tag files as 1047, so just clear the tags
	chtag -R -r "${dir}"

	tagtree "${dir}"
	cd "${dir}" || exit 99
	if [ -f .gitattributes ]; then
		echo "No support for existing .gitattributes file. Write some code" >&2
		exit 4
	fi
	if ! echo "* text working-tree-encoding=ISO8859-1" >.gitattributes ; then
		echo "Unable to create .gitattributes for tarball" >&2
		exit 4
	fi

	if ! iconv -f IBM-1047 -tISO8859-1 <.gitattributes >.gitattrascii || ! chtag -tcISO8859-1 .gitattrascii || ! mv .gitattrascii .gitattributes ; then
		echo "Unable to make .gitattributes ascii for tarball" >&2
		exit 4
	fi

	files=$(find . ! -name "*.pdf" ! -name "*.png" ! -type d)
	if ! git init . >$STDERR || ! git add ${files} >$STDERR || ! git commit --allow-empty -m "Create Repository for patch management" >$STDERR ; then
		echo "Unable to initialize git repository for tarball" >&2
		exit 4
	fi
}

downloadtarball() {
	if ! curl --version >$STDOUT 2>$STDERR ; then
		echo "curl is required to download a tarball" >&2
		exit 4
	fi
	tarballz=$(basename $PORT_TARBALL_URL)
	dir=${tarballz%%.tar.*} 
	if [ -d "${dir}" ]; then
		echo "Using existing tarball directory ${dir}" >&2
	else
		if ! curl -L -0 -o "${tarballz}" "${PORT_TARBALL_URL}" >$STDOUT 2>$STDERR; then
			if [ $(wc -c "${tarballz}" | awk '{print $1}') -lt 1024 ]; then
				cat "${tarballz}" >$STDERR
			fi
			echo "Unable to download ${tarballz} from ${PORT_TARBALL_URL}" >&2
			exit 4
		fi 
		# curl tags the file as ISO8859-1 (oops) so the tag has to be removed
		chtag -b "${tarballz}"

		extracttarball "${tarballz}" "${dir}"
	fi
	echo "${dir}"
}

#
# This function applies patches previously created.
# To _create_ a patch, do the following:
#  -If required, create a sub-directory in the ${PORT_ROOT}/patches directory called PR<x>, where <x> indicates 
#   the order of the pull-request (e.g. if PR3 needs to be applied before your PR, make sure your PR
#   is at least PR4)
#  -Create, or update the PR readme called ${PORT_ROOT}/patches/PR<x>/README.md describing this patch
#  -For each file you have changed:
#   -cd to the code directory and perform git diff <filename> >${PORT_ROOT}/patches/PR<x>/<filename>.patch
#
applypatches() {
	if [ "${PORT_TARBALL}x" != "x" ] ; then
		tarballz=$(basename $PORT_TARBALL_URL)
		code_dir="${PORT_ROOT}/${tarballz%%.tar.*}"
	else 
		gitname=$(basename $PORT_GIT_URL)
		code_dir="${PORT_ROOT}/${gitname%%.*}"
	fi

	if ! [ -d "${code_dir}/.git" ] ; then
		echo "applypatches requires ${code_dir} to be git-managed but there is no .git directory" >&2
		exit 4
	fi

	patch_dir="${PORT_ROOT}/patches"
	if ! [ -d "${patch_dir}" ] ; then
		echo "${patch_dir} does not exist - no patches to apply" >$STDERR
		return 0
	fi

	patches=`(cd ${patch_dir} && find . -name "*.patch")`
	results=`(cd ${code_dir} && git status --porcelain --untracked-files=no 2>&1)`
	if [ "${results}" != '' ]; then
		echo "Existing Changes are active in ${code_dir}." >$STDERR
		echo "To re-apply patches, perform a git reset on ${code_dir} prior to running applypatches again." >$STDERR
<<<<<<< HEAD
		return 0
=======
		return 0 
>>>>>>> eadba2fc
	fi

	failedcount=0
	for patch in $patches; do
		p="${patch_dir}/${patch}"

		patchsize=`wc -c "${p}" | awk '{ print $1 }'`
		if [ $patchsize -eq 0 ]; then
			echo "Warning: patch file ${p} is empty - nothing to be done" >$STDERR
		else
			echo "Applying ${p}"
			out=`(cd ${code_dir} && git apply "${p}" 2>&1)`
			if [ $? -gt 0 ]; then
				echo "Patch of make tree failed (${p})." >&2
				echo "${out}" >&2
				failedcount=$((failedcount+1))
			fi
		fi
	done

	if [ $failedcount -ne 0 ]; then
		exit $failedcount
	fi
	return 0
}

#
# Start of 'main'
#
myparentdir=$( cd $( dirname $0 )/../; echo $PWD )

set +x
if [ "$1" = "-v" ]; then
	verbose=true
	STDOUT="/dev/fd1"
	STDERR="/dev/fd2"
else
	STDOUT="/dev/null"
	STDERR="/dev/null"
	verbose=false
fi
PORT_CHECK_RESULTS="${PORT_ROOT}/portchk.sh"
PORT_CREATE_ENV="${PORT_ROOT}/portcrtenv.sh"
LOG_PFX=$(date '+%Y%m%d_%T')

#
# Temporary - support PORT_TARBALL / PORT_GIT _and_ PORT_TYPE until I switch everything over to use PORT_TYPE
# To specify a URL, you can either be specific (e.g. PORT_TARBALL_URL or PORT_GIT_URL) or you can be general (e.g. PORT_URL)
# and to specify DEPS, you can either be specific (e.g. PORT_TARBALL_DEPS or PORT_GIT_DEPS) or you can be general (e.g. PORT_DEPS).
# This flexibility is nice so that for software packages that support both types (e.g. gnu make), you can provide all of
# PORT_TARBALL_URL, PORT_TARBALL_DEPS, PORT_GIT_URL, PORT_GIT_DEPS in your environment set up and then specify the type using
# PORT_TYPE=GIT|URL (e.g. only one line needs to be changed).
# For software packages that only support one type, you can just specify PORT_URL, PORT_DEPS, and PORT_TYPE.
#
if [ "${PORT_TARBALL}x" = "x" ] && [ "${PORT_GIT}x" = "x" ]; then
	if [ "${PORT_TYPE}x" = "x" ]; then
		echo "One of PORT_TARBALL, PORT_GIT, or PORT_TYPE needs to be defined to specify where to pull source from" >&2
		exit 4
	elif [ "${PORT_TYPE}x" = "TARBALLx" ]; then
		export PORT_TARBALL='Y'
		if [ "${PORT_TARBALL_URL}x" = "x" ]; then 
			export PORT_TARBALL_URL="${PORT_URL}"
		fi
		if [ "${PORT_TARBALL_DEPS}x" = "x" ]; then 
			export PORT_TARBALL_DEPS="${PORT_DEPS}"
		fi
	elif [ "${PORT_TYPE}x" = "GITx" ]; then
		export PORT_GIT='Y'
		if [ "${PORT_GIT_URL}x" = "x" ]; then
			export PORT_GIT_URL="${PORT_URL}"
		fi

		if [ "${PORT_GIT_DEPS}x" = "x" ]; then
			export PORT_GIT_DEPS="${PORT_DEPS}"
		fi
	else
		echo "PORT_TYPE must be one of TARBALL or GIT. PORT_TYPE=${PORT_TYPE} was specified" >&2
		exit 4
	fi
fi

if [ "${PORT_ROOT}x" = "x" ]; then
	echo "PORT_ROOT needs to be defined to the root directory of the tool being ported" >&2
	exit 4
fi
if ! [ -d "${PORT_ROOT}" ]; then
	echo "PORT_ROOT ${PORT_ROOT} is not a directory" >&2
	exit 8
fi

if ! [ -x "${PORT_CHECK_RESULTS}" ]; then
	echo "${PORT_CHECK_RESULTS} script needs to be provided to check the results. Exit with 0 if the build can be installed" >&2
	exit 4
fi
if ! [ -x "${PORT_CREATE_ENV}" ]; then
	echo "${PORT_CREATE_ENV} script needs to be provided to define the environment" >&2
	exit 4
fi
if [ "${PORT_TARBALL}x" = "x" ] && [ "${PORT_GIT}x" = "x" ]; then
	echo "One of PORT_TARBALL or PORT_GIT needs to be defined to specify where to pull source from" >&2
	exit 4
fi
if [ "${PORT_TARBALL}x" != "x" ] && [ "${PORT_GIT}x" != "x" ]; then
	echo "Only one of PORT_TARBALL or PORT_GIT should be defined to specify where to pull source from (both are defined)" >&2
	exit 4
fi
ca="${myparentdir}/cacert.pem"
if ! [ -r "${ca}" ]; then
	echo "Internal Error. Certificate ${ca} is required" >&2
	exit 4
fi
if [ "${PORT_TARBALL}x" != "x" ]; then
	if [ "${PORT_TARBALL_URL}x" = "x" ]; then
		echo "PORT_URL or PORT_TARBALL_URL needs to be defined to the root directory of the tool being ported" >&2
		exit 4
	fi
	if [ "${PORT_TARBALL_DEPS}x" = "x" ]; then
		echo "PORT_DEPS or PORT_TARBALL_DEPS needs to be defined to the ported tools this depends on" >&2
		exit 4
	fi
	export SSL_CERT_FILE="${ca}"
	deps="${PORT_TARBALL_DEPS}"
fi
if [ "${PORT_GIT}x" != "x" ]; then
	if [ "${PORT_GIT_URL}x" = "x" ]; then
		echo "PORT_URL or PORT_GIT_URL needs to be defined to the root directory of the tool being ported" >&2
		exit 4
	fi
	if [ "${PORT_GIT_DEPS}x" = "x" ]; then
		echo "PORT_DEPS or PORT_GIT_DEPS needs to be defined to the ported tools this depends on" >&2
		exit 4
	fi
	export GIT_SSL_CAINFO="${ca}"
	deps="${PORT_GIT_DEPS}"
fi

checkdeps ${deps}

#
# For the compilers and corresponding flags, you need to either specify both the compiler and flag, or neither
# since the flags are not compatible across compilers, and only the xlclang and xlclang++ compilers are used by default
#

if [ "${CC}x" = "x" ] && [ "${CFLAGS}x" != "x" ]; then
	echo "Either specify both CC and CFLAGS or neither, but not just one" >&2
	exit 4
fi
if [ "${CXX}x" = "x" ] && [ "${CXXFLAGS}x" != "x" ]; then
	echo "Either specify both CXX and CXXFLAGS or neither, but not just one" >&2
	exit 4
fi

if [ "${CC}x" = "x" ]; then
	export CC=xlclang
	BASE_CFLAGS="-qascii -DNSIG=39 -D_XOPEN_SOURCE=600 -D_ALL_SOURCE -D_AE_BIMODAL=1 -D_ENHANCED_ASCII_EXT=0xFFFFFFFF"
	export CFLAGS="${BASE_CFLAGS} ${PORT_EXTRA_CFLAGS}"
fi

if [ "${CXX}x" = "x" ]; then
	export CXX=xlclang++
	BASE_CXXFLAGS="-+ -qascii -DNSIG=39 -D_XOPEN_SOURCE=600 -D_ALL_SOURCE -D_AE_BIMODAL=1 -D_ENHANCED_ASCII_EXT=0xFFFFFFFF"
	export CXXFLAGS="${BASE_CXXFLAGS} ${PORT_EXTRA_CXXFLAGS}"
fi

if [ "${LDFLAGS}x" = "x" ]; then
	BASE_LDFLAGS="" 
	export LDFLAGS="${BASE_LDFLAGS} ${PORT_EXTRA_LDFLAGS}"
fi

setdepsenv $deps

cd "${PORT_ROOT}" || exit 99

if [ "${PORT_GIT}x" != "x" ]; then
	echo "Checking if git directory already cloned"
	dir=$( gitclone )
fi	

if [ "${PORT_TARBALL}x" != "x" ]; then
	echo "Checking if tarball already downloaded"
	dir=$( downloadtarball )
fi	

if [ "${PORT_BOOTSTRAP}x" = "x" ]; then
	export PORT_BOOTSTRAP="./bootstrap"
fi
if [ "${PORT_CONFIGURE}x" = "x" ]; then
	export PORT_CONFIGURE="./configure"
	PROD_DIR="${HOME}/zot/prod/${dir}"
	export PORT_CONFIGURE_OPTS="--prefix=${PROD_DIR}"
fi
if [ "${PORT_MAKE}x" = "x" ]; then
	export PORT_MAKE=$(whence make)
	export PORT_MAKE_OPTS=""
fi
if [ "${PORT_CHECK}x" = "x" ]; then
	export PORT_CHECK=$(whence make)
	export PORT_CHECK_OPTS="check"
fi
if [ "${PORT_INSTALL}x" = "x" ]; then
	export PORT_INSTALL=$(whence make)
	export PORT_INSTALL_OPTS="install"
fi

applypatches 

cd "${PORT_ROOT}/${dir}" || exit 99

# Proceed to build

if [ "${PORT_BOOTSTRAP}x" != "skipx" ] && [ -x "${PORT_BOOTSTRAP}" ]; then
	echo "Bootstrap"
	if [ -r bootstrap.success ] ; then
		echo "Using previous successful bootstrap" >&2
	else
		bootlog="${LOG_PFX}_bootstrap.log"
		if ! "${PORT_BOOTSTRAP}" >${bootlog} 2>&1 ; then
			echo "Bootstrap failed. Log: ${bootlog}" >&2 
			exit 4
		fi
		touch bootstrap.success
	fi
fi

if [ "${PORT_CONFIGURE}x" != "skipx" ] && [ -x "${PORT_CONFIGURE}" ]; then
	echo "Configure"
	if [ -r config.success ] ; then
		echo "Using previous successful configuration" >&2
	else
		configlog="${LOG_PFX}_config.log"
		if ! "${PORT_CONFIGURE}" "${PORT_CONFIGURE_OPTS}" >"${configlog}" 2>&1 ; then
			echo "Configure failed. Log: ${configlog}" >&2
			exit 4
		fi
		touch config.success
	fi
fi

makelog="${LOG_PFX}_make.log"
if [ "${PORT_MAKE}x" != "skipx" ] && [ -x "${PORT_MAKE}" ]; then
	echo "Make"
	if ! make >"${makelog}" 2>&1 ; then
		echo "Make failed. Log: ${makelog}" >&2
		exit 4
	fi
fi
	 
checklog="${LOG_PFX}_check.log"
if [ "${PORT_CHECK}x" != "skipx" ] && [ -x "${PORT_CHECK}" ]; then
	echo "Check"
	"${PORT_CHECK}" "${PORT_CHECK_OPTS}" >"${checklog}" 2>&1
	if ! "${PORT_CHECK_RESULTS}" "./${dir}" "${LOG_PFX}"; then 
		echo "Check failed. Log: ${checklog}" >&2
		exit 4
	fi
fi

if [ "${PORT_INSTALL}x" != "skipx" ] && [ -x "${PORT_INSTALL}" ]; then
	echo "Install"
	installlog="${LOG_PFX}_install.log"
	if ! "${PORT_INSTALL}" "${PORT_INSTALL_OPTS}" >"${installlog}" 2>&1 ; then
		echo "Install failed. Log: ${installlog}" >&2
		exit 4
	fi
fi
if ! "${PORT_CREATE_ENV}" "${PROD_DIR}" "${LOG_PFX}"; then 
	echo "Environment creation failed." >&2
	exit 4
fi<|MERGE_RESOLUTION|>--- conflicted
+++ resolved
@@ -183,11 +183,7 @@
 	if [ "${results}" != '' ]; then
 		echo "Existing Changes are active in ${code_dir}." >$STDERR
 		echo "To re-apply patches, perform a git reset on ${code_dir} prior to running applypatches again." >$STDERR
-<<<<<<< HEAD
-		return 0
-=======
 		return 0 
->>>>>>> eadba2fc
 	fi
 
 	failedcount=0
