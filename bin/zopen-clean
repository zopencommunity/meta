--- conflicted
+++ resolved
@@ -158,44 +158,6 @@
 while [ $# -gt 0 ]; do
   printVerbose "Parsing option: $1"
   case "$1" in
-<<<<<<< HEAD
-      "-u" | "--unused")
-      shift
-      [ $# -lt 1 ] && printError "Missing parameter for 'clean unused' option"
-      unused=true
-      dangling=false
-      cache=false
-      package="$1"
-      ;;
-      "-d" | "--dangling")
-      unused=false
-      dangling=true
-      cache=false
-      ;;
-      "-c" | "--cache")
-      unused=false
-      dangling=false
-      cache=true
-      ;;
-    "-h" | "--help" | "-?" )
-      printHelp "${args}"
-      exit 0
-      ;;
-    "--version" )
-      zopen-version $ME
-      exit 0
-      ;;
-    "-v" | "--verbose")
-      verbose=true
-      ;;
-    "--debug")
-      verbose=true
-      debug=true
-      ;;
-    *)
-      package="$1"; # Use the last unrecognised parameter as the package
-      ;;
-=======
   "-u" | "--unused")
     shift
     [ $# -lt 1 ] && printError "Missing parameter for 'clean unused' option"
@@ -219,7 +181,7 @@
     exit 0
     ;;
   "--version")
-    zopen --version ${ME}
+    zopen-version ${ME}
     exit 0
     ;;
   "-v" | "--verbose")
@@ -232,7 +194,6 @@
   *)
     package="$1" # Use the last unrecognised parameter as the package
     ;;
->>>>>>> 068e2d34
   esac
   shift
 done
