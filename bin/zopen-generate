--- conflicted
+++ resolved
@@ -39,11 +39,7 @@
     printSyntax
     exit 0
   elif [ "x$1" = "x--version" ]; then
-<<<<<<< HEAD
     zopen-version $ME
-=======
-    zopen --version ${ME}
->>>>>>> 068e2d34
     exit 0
   else
     echo "Unrecognized option $1. Processing terminated" >&2
