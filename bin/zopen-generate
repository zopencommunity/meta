#!/bin/sh
# Initialize zopen
ZOPEN_DONT_PROCESS_CONFIG=1
# Generates a zopen compatible project
#
#
# All zopen-* scripts MUST start with this code to maintain consistency
#
<<<<<<< HEAD
setupMyself() {
  ME=$(basename $0)
  MYDIR="$(cd "$(dirname "$0")" >/dev/null 2>&1 && pwd -P)"
=======
setupMyself()
{
  ME=$(basename $0)
  MYDIR="$(cd "$(dirname "$0")" > /dev/null 2>&1 && pwd -P)"
>>>>>>> 38808627
  INCDIR="${MYDIR}/../include"
  if ! [ -d "${INCDIR}" ] && ! [ -f "${INCDIR}/common.sh" ]; then
    echo "Internal Error. Unable to find common.sh file to source" >&2
    exit 8
  fi
  . "${INCDIR}/common.sh"
}
setupMyself

buildLicenseLookup() {
  licensesCSV="${MYDIR}/../data/licenses.csv"
<<<<<<< HEAD
  if [ ! -r "$licensesCSV" ]; then
=======
  if [ ! -r "${licensesCSV}" ]; then
>>>>>>> 38808627
    return 4
  fi

  validLicenseNames="$(cat ${licensesCSV} | tail +1 | cut -f1 -d',' | xargs)"
}

<<<<<<< HEAD
printSyntax() {
=======
printSyntax()
{
>>>>>>> 38808627
  args=$*
  echo "zopen-generate will generate a zopen compatible project" >&2
  echo "Syntax: zopen-generate" >&2
}

if [[ $# -eq 1 ]]; then
  if [ "x$1" = "x--help" ]; then
    printSyntax
    exit 0
  elif [ "x$1" = "x--version" ]; then
    zopen-version $ME
    exit 0
  else
    echo "Unrecognized option $1. Processing terminated" >&2
    printSyntax
    exit 8
  fi
fi

buildLicenseLookup

printHeader "Generate a zopen project"
valid=false
while ! ${valid}; do
  echo "What is the project name?"
  name=$(getInput)
  if ! echo "${name}" | grep -q -E "port$"; then
    valid=true
  else
    printWarning "${name} must not end with port"
  fi
done
echo "Provided a description of the project:"
description=$(getInput)

valid=false
while ! ${valid}; do
  echo "Provide the community license to use for ${name}'s patches: (select from ${validLicenseNames})"
  license_name="$(getInput | tr -d ' ')"
  if ! echo " ${validLicenseNames}" | grep -q " ${license_name}"; then
    printWarning "License is not valid, please enter a license from one of these names: ${validLicenseNames})"
  else
    licenseName="$(cat ${licensesCSV} | grep "\"${license_name}\"" | cut -f2 -d',')"
    licenseUrl="$(cat ${licensesCSV} | grep "\"${license_name}\"" | cut -f4 -d',')"
    valid=true
  fi
done
echo ${licenseUrl}

echo "Enter ${name}'s stable release source url: (Specify a Git or Tarball URL. If none, press enter)"
stablePath=$(getInput)
echo "Enter ${name}'s z/OS Open Tools build dependencies for the stable build: (Enter multiple dependencies using spaces. E.g: zoslib make grep)"
stableDeps=$(getInput)
echo "Enter ${name}'s dev-line source url: (Specify a Git or Tarball URL. If none, press enter)"
devPath=$(getInput)
echo "Enter ${name}'s z/OS Open Tools build dependencies for the dev build: (Enter multiple dependencies using spaces. E.g: zoslib make grep)"
devDeps=$(getInput)
echo "Enter the default build line: (stable or dev)"
buildline=$(getInput)
echo "Enter ${name}'s z/OS Open Tools runtime dependencies: (example: bash)"
runtimedeps=$(getInput)

project_path="${name}port"

if [ -d ${project_path} ]; then
  while true; do
    echo "Directory ${project_path} already exists. Update it? (y, n)"
    clobber=$(getInput)
    if [ "${clobber}" = "n" ]; then
      exit 0
    elif [ "${clobber}" = "y" ]; then
      break
    fi
  done
fi

printHeader "Generating ${project_path} zopen project"
mkdir -p ${name}port/patches

# Create external LICENSE
touch "${name}port/patches/LICENSE" && chtag -tc 819 "${name}port/patches/LICENSE"
echo "${licenseName}\nView license contents at ${licenseUrl}" >"${name}port/patches/LICENSE"

buildenv="${name}port/buildenv"
touch ${buildenv} && chtag -tc 819 ${buildenv}

cp "${MYDIR}/../data/CONTRIBUTING.md" "${name}port/CONTRIBUTING.md"
mkdir -p "${name}port/.github/workflows"
cp "${MYDIR}/../data/*.yml" "${name}port/.github/workflows/"

if [ ! -z "${stablePath}" ]; then
  buildenvContents="export ZOPEN_STABLE_URL=\"${stablePath}\"\n"
fi
if [ ! -z "${stableDeps}" ]; then
  buildenvContents="${buildenvContents}export ZOPEN_STABLE_DEPS=\"${stableDeps}\"\n"
fi

if [ ! -z "${devPath}" ]; then
  buildenvContents="${buildenvContents}export ZOPEN_DEV_URL=\"${devPath}\"\n"
fi
if [ ! -z "${devDeps}" ]; then
  buildenvContents="${buildenvContents}export ZOPEN_DEV_DEPS=\"${devDeps}\"\n"
fi

if [ ! -z "${buildline}" ] && [ "${buildline}" = "dev" ]; then
  buildenvContents="${buildenvContents}export ZOPEN_BUILD_LINE=\"DEV\"\n"
else
  buildenvContents="${buildenvContents}export ZOPEN_BUILD_LINE=\"STABLE\"\n"
fi

if [ ! -z "${runtimedeps}" ]; then
  buildenvContents="${buildenvContents}export ZOPEN_RUNTIME_DEPS=\"${runtimedeps}\"\n"
fi

buildenvContents="${buildenvContents}\nzopen_check_results()
{
  dir=\"\$1\"
  pfx=\"\$2\"
  chk=\"\$1/\$2_check.log\"

  # Echo the following information to gauge build health
  echo \"actualFailures:0\"
  echo \"totalTests:1\"
  echo \"expectedFailures:0\"
  echo \"expectedTotalTests:1\"
}

zopen_get_version()
{
  # Modify to echo the version of your tool/library
  # Rather than hardcoding the version, obtain the version by running the tool/library
  echo \"1.0.0\"
}"

<<<<<<< HEAD
/bin/echo "$buildenvContents" >$buildenv
=======
/bin/echo "${buildenvContents}" > ${buildenv}
>>>>>>> 38808627

printInfo "${buildenv} created"

touch "${name}port/README.md" && chtag -tc 819 "${name}port/README.md"
<<<<<<< HEAD
cat <<EOT >"${name}port/README.md"
=======
cat << EOT > "${name}port/README.md"
>>>>>>> 38808627
${name}

${description}
EOT
printInfo "${name}port/README.md created"

<<<<<<< HEAD
createCICD() {
  buildline=$1
  touch "${name}port/cicd-$buildline.groovy" && chtag -tc 819 "${name}port/cicd-$buildline.groovy"
  buildlineUpper=$(echo "$buildline" | awk '{print toupper($0)}')
  cat <<EOT >"${name}port/cicd-$buildline.groovy"
  node('linux')
  {
    stage ('Poll') {
=======
createCICD()
{
  buildline=$1
  touch "${name}port/cicd-${buildline}.groovy" && chtag -tc 819 "${name}port/cicd-${buildline}.groovy"
  buildlineUpper=$(echo "${buildline}" | awk '{print toupper($0)}')
  cat << EOT > "${name}port/cicd-${buildline}.groovy"
node('linux')
{
  stage ('Poll') {
>>>>>>> 38808627
    checkout([
    \$class: 'GitSCM',
    branches: [[name: '*/main']],
    doGenerateSubmoduleConfigurations: false,
    extensions: [],
    userRemoteConfigs: [[url: 'https://github.com/ZOSOpenTools/${name}port.git']]])
  }
  stage('Build') {
<<<<<<< HEAD
  build job: 'Port-Pipeline', parameters: [string(name: 'PORT_GITHUB_REPO', value: 'https://github.com/ZOSOpenTools/${name}port.git'), string(name: 'PORT_DESCRIPTION', value: '${description}' ), string(name: 'BUILD_LINE', value: '$buildlineUpper') ]
}
=======
    build job: 'Port-Pipeline', parameters: [string(name: 'PORT_GITHUB_REPO', value: 'https://github.com/ZOSOpenTools/${name}port.git'), string(name: 'PORT_DESCRIPTION', value: '${description}' ), string(name: 'BUILD_LINE', value: '${buildlineUpper}') ]
  }
>>>>>>> 38808627
}
EOT
}

createCICD "stable"
createCICD "dev"

touch "${name}port/.gitignore" && chtag -tc 819 "${name}port/.gitignore"
<<<<<<< HEAD
cat <<EOT >"${name}port/.gitignore"
=======
cat << EOT > "${name}port/.gitignore"
>>>>>>> 38808627
log/
log.DEV/
log.STABLE/
build/
install/
EOT
printInfo "${name}port/.gitignore created"

metalicense="${ZOPEN_ROOTFS}/usr/local/zopen/meta/meta-main/LICENSE"
ourlicense="${name}port/LICENSE"

if [ -e "${ourlicense}" ]; then
  printError "License already in ${name}port/LICENSE. Please confirm it is consistent with ${metalicense}"
elif [ -e "${metalicense}" ]; then
  cp "${metalicense}" "${ourlicense}"
else
  printError "Could not locate LICENSE file to copy for project"
fi

printHeader "${name} project is ready! ${name}port/"
printInfo "Create patches under the ${name}port/patches directory"
printInfo "Run zopen build to build ${name}port"
printInfo "Contact Igor Todorovski (itodorov@ca.ibm.com) to create https://github.com/ZOSOpenTools/${name}port.git"<|MERGE_RESOLUTION|>--- conflicted
+++ resolved
@@ -6,16 +6,11 @@
 #
 # All zopen-* scripts MUST start with this code to maintain consistency
 #
-<<<<<<< HEAD
-setupMyself() {
-  ME=$(basename $0)
-  MYDIR="$(cd "$(dirname "$0")" >/dev/null 2>&1 && pwd -P)"
-=======
+
 setupMyself()
 {
   ME=$(basename $0)
   MYDIR="$(cd "$(dirname "$0")" > /dev/null 2>&1 && pwd -P)"
->>>>>>> 38808627
   INCDIR="${MYDIR}/../include"
   if ! [ -d "${INCDIR}" ] && ! [ -f "${INCDIR}/common.sh" ]; then
     echo "Internal Error. Unable to find common.sh file to source" >&2
@@ -27,23 +22,16 @@
 
 buildLicenseLookup() {
   licensesCSV="${MYDIR}/../data/licenses.csv"
-<<<<<<< HEAD
-  if [ ! -r "$licensesCSV" ]; then
-=======
   if [ ! -r "${licensesCSV}" ]; then
->>>>>>> 38808627
     return 4
   fi
 
   validLicenseNames="$(cat ${licensesCSV} | tail +1 | cut -f1 -d',' | xargs)"
 }
 
-<<<<<<< HEAD
-printSyntax() {
-=======
+
 printSyntax()
 {
->>>>>>> 38808627
   args=$*
   echo "zopen-generate will generate a zopen compatible project" >&2
   echo "Syntax: zopen-generate" >&2
@@ -178,36 +166,20 @@
   echo \"1.0.0\"
 }"
 
-<<<<<<< HEAD
-/bin/echo "$buildenvContents" >$buildenv
-=======
 /bin/echo "${buildenvContents}" > ${buildenv}
->>>>>>> 38808627
 
 printInfo "${buildenv} created"
 
 touch "${name}port/README.md" && chtag -tc 819 "${name}port/README.md"
-<<<<<<< HEAD
-cat <<EOT >"${name}port/README.md"
-=======
+
 cat << EOT > "${name}port/README.md"
->>>>>>> 38808627
 ${name}
 
 ${description}
 EOT
 printInfo "${name}port/README.md created"
 
-<<<<<<< HEAD
-createCICD() {
-  buildline=$1
-  touch "${name}port/cicd-$buildline.groovy" && chtag -tc 819 "${name}port/cicd-$buildline.groovy"
-  buildlineUpper=$(echo "$buildline" | awk '{print toupper($0)}')
-  cat <<EOT >"${name}port/cicd-$buildline.groovy"
-  node('linux')
-  {
-    stage ('Poll') {
-=======
+
 createCICD()
 {
   buildline=$1
@@ -217,7 +189,6 @@
 node('linux')
 {
   stage ('Poll') {
->>>>>>> 38808627
     checkout([
     \$class: 'GitSCM',
     branches: [[name: '*/main']],
@@ -226,13 +197,8 @@
     userRemoteConfigs: [[url: 'https://github.com/ZOSOpenTools/${name}port.git']]])
   }
   stage('Build') {
-<<<<<<< HEAD
-  build job: 'Port-Pipeline', parameters: [string(name: 'PORT_GITHUB_REPO', value: 'https://github.com/ZOSOpenTools/${name}port.git'), string(name: 'PORT_DESCRIPTION', value: '${description}' ), string(name: 'BUILD_LINE', value: '$buildlineUpper') ]
-}
-=======
     build job: 'Port-Pipeline', parameters: [string(name: 'PORT_GITHUB_REPO', value: 'https://github.com/ZOSOpenTools/${name}port.git'), string(name: 'PORT_DESCRIPTION', value: '${description}' ), string(name: 'BUILD_LINE', value: '${buildlineUpper}') ]
   }
->>>>>>> 38808627
 }
 EOT
 }
@@ -241,11 +207,7 @@
 createCICD "dev"
 
 touch "${name}port/.gitignore" && chtag -tc 819 "${name}port/.gitignore"
-<<<<<<< HEAD
-cat <<EOT >"${name}port/.gitignore"
-=======
 cat << EOT > "${name}port/.gitignore"
->>>>>>> 38808627
 log/
 log.DEV/
 log.STABLE/
