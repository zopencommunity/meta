--- conflicted
+++ resolved
@@ -82,25 +82,6 @@
 chosenRepos=""
 while [[ $# -gt 0 ]]; do
   case "$1" in
-<<<<<<< HEAD
-    "-p" | "--purge")
-      purge=true
-      ;;
-    "-h" | "--h" | "-help" | "--help" | "-?" | "-syntax")
-      printSyntax "${args}"
-      exit 0
-      ;;
-    "--version")
-      zopen-version $ME
-      exit 0
-      ;;
-    "-v" | "--v" | "-verbose" | "--verbose")
-      verbose=true
-      ;;
-    *)
-      chosenRepos="$chosenRepos $1";
-      ;;
-=======
   "-p" | "--purge")
     purge=true
     ;;
@@ -109,7 +90,7 @@
     exit 0
     ;;
   "--version")
-    zopen --version ${ME}
+    zopen-version ${ME}
     exit 0
     ;;
   "-v" | "--v" | "-verbose" | "--verbose")
@@ -118,7 +99,6 @@
   *)
     chosenRepos="${chosenRepos} $1"
     ;;
->>>>>>> 068e2d34
   esac
   shift
 done
