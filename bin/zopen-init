--- conflicted
+++ resolved
@@ -112,11 +112,7 @@
       verbose=true
       ;;
     "--version")
-<<<<<<< HEAD
       zopen-version $ME
-=======
-      zopen --version "${ME}"
->>>>>>> 068e2d34
       exit 0
       ;;
     "--debug") 
