#!/bin/sh
# Initialize zopen
ME=$(basename $0)

if [ -z "$utildir" ]; then
  export utildir="$( cd "$(dirname "$0")" >/dev/null 2>&1 && pwd -P )"
fi

ZOPEN_DONT_PROCESS_CONFIG=1
<<<<<<< HEAD
. "${utildir}/common.inc"

printHelp(){
cat << HELPDOC
zopen init is a utility for z/OS Open Tools to generate a zopen 
environment, bootstrapping initial tools and creating a configuration
file

Usage: zopen alt [OPTION] [PARAMETERS]...

Options:
  -y, --yes         automatically answer 'yes' to prompts
      --append-to-profile
                    appends sourcing of zopen-config to current 
                    user's .profile
      --releaseline-dev
                    globally configure the release line for package
                    installs to enable Development (DEV) packages; the
                    default is for a system to use STABLE packages
  -f, --fs-layout <LAYOUT>
                    The filesystem structure to use for installed 
                    packages on disk; packages will be installed to 
                    this location under <zopen rootfs>. [LAYOUT] should
                    be one of:
                      usrlclz - /usr/local/zopen (default) 
                      zopen - /usr/zopen
                      prod - legacy zopen standard location
                      ibm  - /usr/lpp
                      fhs  - File Hierarchical Standard (/opt)
                      usrlcl - /usr/local
      --re-init     Re-initializes a previous zopen environment or 
                    create a new environment using current tooling.
                    Re-initializing over a previous installation will 
                    re-use existing package structures and 
                    configuration and regenerate configuration files.                    
                    select the active version for PACKAGE from a list
  -v, --verbose     run in verbose mode
  -h, -?, --help    display this help and exit

Examples:
  zopen init        interactively bootstrap a zopen environment
  zopen init --releaseline-dev
                    interactively bootstrap a zopen environment that
                    will use Development Releaseline packages
  zopen --yes --append-to-profile --fs-layout fhs /zopen
                    non-interactively create a zopen environment at 
                    location '/zopen' on disk, with packages installed
                    to '/zopen/opt'. The user's .profile will be
                    updated to source the configuration file at
                    '/zopen/etc/zopen-config' when new terminal 
                    sessions start

Report bugs at https://github.com/ZOSOpenTools/meta/issues 

HELPDOC
=======
#
# All zopen-* scripts MUST start with this code to maintain consistency
#
setupMyself()
{
  ME=$(basename $0)
  MYDIR="$(cd "$(dirname "$0")" > /dev/null 2>&1 && pwd -P)"
  INCDIR="${MYDIR}/../include"
  if ! [ -d "${INCDIR}" ] && ! [ -f "${INCDIR}/common.sh" ]; then
    echo "Internal Error. Unable to find common.sh file to source" >&2
    exit 8
  fi
  . "${INCDIR}/common.sh"
}
setupMyself
checkWritable

printSyntax()
{
  args=$*
  echo "zopen init will initialize the zopen filesystem and configuration (create a <root-dir>/etc/zopen-config file)" >&2
  echo "Syntax: zopen init [<option>] [<root-dir>]" >&2
  echo "  where <option> can be one or more of:" >&2
  echo "  -f <type>: virtual filesystem location for package management; packages will be installed to this location under the <root-dir>" >&2
  echo "      usrlclz - /usr/local/zopen (default)" >&2
  echo "      zopen - /usr/zopen" >&2
  echo "      prod - zopen standard" >&2
  echo "      ibm  - /usr/lpp" >&2
  echo "      fhs  - File Hierarchical Standard (/opt)" >&2
  echo "      usrlcl - /usr/local" >&2
  echo "  --re-init: re-initialize a previous installation (if present).  Re-initializing over a previous installation will re-use existing package structures and configurations." >&2
  echo "  --clone: clones the current installation to a different location" >&2
  echo "  --append-to-profile: appends sourcing of zopen-config to .profile" >&2
  echo "  --releaseline-dev: whether to globally enable Development packages" >&2
  echo "  --yes|-y: automatically answer yes to prompts." >&2
  echo "  -v: run in verbose mode" >&2
  echo "  -?|-h|--help: display help" >&2
>>>>>>> 8f8c8829
}

args=$*

verbose=false
debug=false
yesToPrompts=false
reinitExisting=false
appendToProfile=false
releaselineDev=false
fslayout="usrlclz"
while [ $# -gt 0 ]; do
  case "$1" in
<<<<<<< HEAD
    "-f" | "--fs-layout" )
      fslayout=$2
      shift
      ;;
    "--re-init" )
      reinitExisting=true
      ;;
    "--append-to-profile" )
      appendToProfile=true
      ;;
    "--releaseline-dev" )
      releaselineDev=true
      ;;
    "-h" | "--help" | "-?")
      printHelp
      exit 0
      ;;
    "-v" | "--verbose")
      verbose=true
      ;;
    "--version")
      zopen --version $ME
      exit 0
      ;;
    "--debug") 
      debug=true
      ;;
    "--yes" | "-y")
      yesToPrompts=true  # Automatically answer 'yes' to any questions
      ;;
    --*| -*)
      printError "Unsupported argument '$1"
      ;;
    *)
      rootfs="$1";
      ;;
=======
  "-f" | "--fs-layout")
    fslayout=$2
    shift
    ;;
  "--re-init")
    reinitExisting=true
    ;;
  "--clone")
    clone=true
    ;;
  "--append-to-profile")
    appendToProfile=true
    ;;
  "--releaseline-dev")
    releaselineDev=true
    ;;
  "-h" | "--h" | "-help" | "--help" | "-?" | "-syntax")
    printSyntax "${args}"
    exit 0
    ;;
  "-v" | "--v" | "-verbose" | "--verbose")
    verbose=true
    ;;
  "--version")
    zopen --version ${ME}
    exit 0
    ;;
  "--debug")
    debug=true
    ;;
  "--yes" | "-y")
    yesToPrompts=true # Automatically answer 'yes' to any questions
    ;;
  *)
    rootfs=$1
    ;;
>>>>>>> 8f8c8829
  esac
  shift
done
<<<<<<< HEAD

printDebug "Validating input parameters"
case "$fslayout" in
  "usrlclz") zopen_pkginstall="usr/local/zopen"    ;;
  "usrlcl")  zopen_pkginstall="usr/local"    ;;
  "fhs")     zopen_pkginstall="opt"    ;;
  "ibm")     zopen_pkginstall="usr/lpp"    ;;
  "prod")    zopen_pkginstall="prod"    ;;
  "zopen")   zopen_pkginstall="usr/zopen"    ;;
  *) printError "${NC}${RED}The filesystem layout $fslayout is unrecognised" ;;
=======
case "${fslayout}" in
fhs | ibm | prod | zopen | usrlcl | usrlclz) ;;
*)
  printError "${NC}${RED}The filesystem layout ${fslayout} is unrecognised"
  ;;
>>>>>>> 8f8c8829
esac

printHeader "Initialize zopen framework"

<<<<<<< HEAD
if [ -n "$ZOPEN_ROOT_PATH" ]; then
  rootfs="$ZOPEN_ROOT_PATH"
  printInfo "- Setting root directory from ZOPEN_ROOT_PATH envvar: $rootfs"
fi

if [ -z "$rootfs" ]; then
  printInfo "- Enter fully-qualified path to your zopen root directory (default: $HOME/zopen):"
=======
case "${fslayout}" in
"usrlclz")
  zopen_pkginstall="usr/local/zopen"
  ;;
"usrlcl")
  zopen_pkginstall="usr/local"
  ;;
"fhs")
  zopen_pkginstall="opt"
  ;;
"ibm")
  zopen_pkginstall="usr/lpp"
  ;;
"prod")
  zopen_pkginstall="prod"
  ;;
"zopen")
  zopen_pkginstall="usr/zopen"
  ;;
esac

if [ -n "${ZOPEN_ROOT_PATH}" ]; then
  rootfs="${ZOPEN_ROOT_PATH}"
  printInfo "- Setting root directory from ZOPEN_ROOT_PATH envvar: ${rootfs}"
fi

if [ -z "${rootfs}" ]; then
  if ${clone}; then
    printInfo "- Enter fully-qualified path to clone-target directory:"
  else
    printInfo "- Enter fully-qualified path to your zopen root directory (default: ${HOME}/zopen):"
  fi
>>>>>>> 8f8c8829
  rootfs=$(getInput)
else
  printInfo "- Setting root directory from cli: ${rootfs}"
fi

<<<<<<< HEAD
if [ -z "$rootfs" ]; then
=======
if [ -z "${rootfs}" ]; then
  if ${clone}; then
    printError "- No target location for clone. Stopping."
  fi
>>>>>>> 8f8c8829
  printInfo "- No explicit root set, using default: \$HOME/zopen"
  rootfs="${HOME}/zopen"
else
  if [ "${rootfs%/}" = '/' ]; then
    printInfo "- Stripping trailing '/' char"
    rootfs="${rootfs%})"
  fi
  if [ "${rootfs}" = "/" ]; then
    printInfo "- Installing into system root; are you sure (y/N)?"
    sysrootok=$(getInput)
    if [ -n "${sysrootok}" ] && [ "y" = "${sysrootok}" ]; then
      printInfo "- Using '/' as root filesystem"
      rootfs="/." # references below take a root directory
    else
      printWarning "- Stopping. Existing configuration will be preserved"
      exit 4
    fi
  fi
fi

printInfo "- Binaries will be symlinked under \"${rootfs}/usr/local/bin\". Libraries will be symlinked under \"${rootfs}/usr/lib\""
printInfo "- Packages will be installed and maintained under the directory structure ${fslayout} (${rootfs}/${zopen_pkginstall}). To change, re-run with the -f <layout> option."
if ! ${yesToPrompts}; then
  while true; do
    printInfo "Do you want to continue? [y/n]"
    read continueInstall < /dev/tty
    if [ "y" = "${continueInstall}" ]; then
      break
    fi
    if [ "n" = "${continueInstall}" ]; then
      printInfo "Exiting..."
      exit 0
    fi
  done
fi

<<<<<<< HEAD
configFile="$rootfs/etc/zopen-config"
if [ -f "$configFile" ]; then
  if [ -e "$configFile" ]; then
    if ! $reinitExisting; then
=======
configFile="${rootfs}/etc/zopen-config"
if [ -f "${configFile}" ]; then
  if ${clone}; then
    [ ! -e "${configFile}" ] && printError "- Unable to clone existing configuration; configuration file ${configFile} could not be read"
    printInfo "- Cloning existing configuration"
    configFile="zopen-config.clone"
  elif [ -e "${configFile}" ]; then
    if ! ${reinitExisting}; then
>>>>>>> 8f8c8829
      printWarning "- Existing configuration file found; re-initializing might lose access to previously installed packages. Continue (y/n)?"
      reinit=$(getInput)
    fi
    if ${reinitExisting} || {
      [ -n "${reinit}" ] && [ "y" = "${reinit}" ]
    }; then
      printInfo "- Re-initializing; removing existing zopen-config"
      rmrf=$(rm -rf "${configFile}")
    else
      printWarning "- Stopping. Pre-existing configuration will be preserved"
      exit 8
    fi
  fi
fi

<<<<<<< HEAD
printInfo "Checking for existence of specified root: '$rootfs'"
[ -e "$rootfs" ] || mkdir -p "$rootfs" || printError "Unable to create zopen root filesystem at '$rootfs'"
[ -d "$rootfs" ] || printError "Specified location '$rootfs' is not a directory. Unable to access root file system at '$rootfs'; check permissions"  
[ -w "$rootfs" ] || printError "Unable to write to root file system at '$rootfs'; check permissions"  

printInfo "- Populating standard file system"
[ -e "$rootfs/bin" ] || mkdir -p "$rootfs/bin"
[ -e "$rootfs/etc" ] || mkdir -p "$rootfs/etc"
[ -e "$rootfs/include" ] || mkdir -p "$rootfs/include"
[ -e "$rootfs/usr/share" ] || mkdir -p "$rootfs/usr/share"
[ -e "$rootfs/usr/share/man" ] || mkdir -p "$rootfs/usr/share/man"
[ -e "$rootfs/usr/share/zopen" ] || mkdir -p "$rootfs/usr/share/zopen"
[ -e "$rootfs/var/cache/zopen" ] || mkdir -p "$rootfs/var/cache/zopen"
[ -e "$rootfs/var/log" ] || mkdir -p "$rootfs/var/log"
[ -e "$rootfs/var/tmp" ] || mkdir -p "$rootfs/var/tmp"

printInfo "- Creating path for bootstrap files"
[ -e "$rootfs/boot" ] || mkdir -p "$rootfs/boot"

printInfo "- Creating symbolic path for prod redirect files"
[ -e "$rootfs/usr/share/zopen/boot" ] || ln -s "$rootfs/boot" "$rootfs/usr/share/zopen/boot"
[ -e "$rootfs/etc/zopen" ] || mkdir -p "$rootfs/etc/zopen"
echo "$zopen_pkginstall" > "$rootfs/etc/zopen/fstype"

[ -e "$rootfs/$zopen_pkginstall" ] || mkdir -p "$rootfs/$zopen_pkginstall"
[ -e "$rootfs/usr/share/zopen/prod" ] || ln -s "$rootfs/$zopen_pkginstall" "$rootfs/usr/share/zopen/prod"
=======
if ! ${clone}; then
  printInfo "Checking for existence of specified root: '${rootfs}'"
  [ -e "${rootfs}" ] || mkdir -p "${rootfs}" || printError "Unable to create zopen root filesystem at '${rootfs}'"
  [ -d "${rootfs}" ] || printError "Specified location '${rootfs}' is not a directory. Unable to access root file system at '${rootfs}'; check permissions"
  [ -w "${rootfs}" ] || printError "Unable to write to root file system at '${rootfs}'; check permissions"

  printInfo "- Populating standard file system"
  [ -e "${rootfs}/bin" ] || mkdir -p "${rootfs}/bin"
  [ -e "${rootfs}/etc" ] || mkdir -p "${rootfs}/etc"
  [ -e "${rootfs}/include" ] || mkdir -p "${rootfs}/include"
  [ -e "${rootfs}/usr/share" ] || mkdir -p "${rootfs}/usr/share"
  [ -e "${rootfs}/usr/share/man" ] || mkdir -p "${rootfs}/usr/share/man"
  [ -e "${rootfs}/usr/share/zopen" ] || mkdir -p "${rootfs}/usr/share/zopen"
  [ -e "${rootfs}/var/cache/zopen" ] || mkdir -p "${rootfs}/var/cache/zopen"
  [ -e "${rootfs}/var/log" ] || mkdir -p "${rootfs}/var/log"
  [ -e "${rootfs}/var/tmp" ] || mkdir -p "${rootfs}/var/tmp"

  printInfo "- Creating path for bootstrap files"
  [ -e "${rootfs}/boot" ] || mkdir -p "${rootfs}/boot"

  printInfo "- Creating symbolic path for prod redirect files"
  [ -e "${rootfs}/usr/share/zopen/boot" ] || ln -s "${rootfs}/boot" "${rootfs}/usr/share/zopen/boot"
  [ -e "${rootfs}/etc/zopen" ] || mkdir -p "${rootfs}/etc/zopen"
  echo "${zopen_pkginstall}" > "${rootfs}/etc/zopen/fstype"

  [ -e "${rootfs}/${zopen_pkginstall}" ] || mkdir -p "${rootfs}/${zopen_pkginstall}"
  [ -e "${rootfs}/usr/share/zopen/prod" ] || ln -s "${rootfs}/${zopen_pkginstall}" "${rootfs}/usr/share/zopen/prod"
else
  printVerbose "Grabbing pkginstall location from within cloned env"
  if [ -e "${ZOPEN_ROOTFS}/etc/zopen/fstype" ]; then
    zopen_pkginstall=$(cat "${rootfs}/etc/zopen/fstype")
  else
    printError "Unable to locate ${ZOPEN_ROOTFS}/etc/zopen/fstype; cannot clone unrecognisable file system"
  fi
fi
>>>>>>> 8f8c8829

if [ "${ZOPEN_PKGINSTALL}" = "${rootfs}" ]; then
  printWarning "Package install location is the zopen root location; this is not recommended. Continue (y/n)"
  pkgoverlaysrootfs=$(getInput)
  if [ -n "${pkgoverlaysrootfs}" ] && [ "y" = "${pkgoverlaysrootfs}" ]; then
    printInfo "- Continuing. Packages will be installed into the zopen root location: ${rootfs}"
  else
    printWarning "- Stopping. Existing configuration will be preserved"
    exit 8
  fi
fi

ZOPEN_CA_DIR="etc/pki/tls/certs" # Mimic location on some Linux distributions
certFileName="cacert.pem"
<<<<<<< HEAD
ZOPEN_CA="$ZOPEN_CA_DIR/$certFileName"
=======
if ! ${clone}; then
  printInfo "- Creating path for certificate lookups"
  [ -e "${rootfs}/${ZOPEN_CA_DIR}" ] || mkdir -p "${rootfs}/${ZOPEN_CA_DIR}"
fi

# Save the configuration to the file - overwrite any existing file with the title initially
echo "# z/OS Open Tools Configuration file" > "${configFile}"
echo "# Main root location for the zopen installation; can be changed if the " >> "${configFile}"
echo "# underlying root location is copied/moved elsewhere as locations are " >> "${configFile}"
echo "# relative to this envvar value" >> "${configFile}"
echo "ZOPEN_ROOTFS=\"${rootfs}\"" >> "${configFile}"
echo "export ZOPEN_ROOTFS" >> "${configFile}"
echo "configStartTime=\$SECONDS" >> "${configFile}"
echo "zot=\"z/OS Open Tools\"" >> "${configFile}"

# Add the profiled processing first so the zopen paths are added first
cat << EOF >> "${configFile}"
# Temporary file location
for tmp in "\$TMPDIR" "\$TMP" /tmp
do
  if [ ! -z \$tmp ] && [ -d \$tmp ]; then
    break
  fi
done

if [ ! -d "\$tmp" ]; then
  echo "Temporary directory not found. Specify \$TMPDIR, \$TMP or have a valid /tmp directory"
fi
TMP_FIFO_PIPE="\$tmp/zopen_\$LOGNAME.configFile.pipe"

# Set Traps
atExit() {
  sig=\$?
  [ -p \$TMP_FIFO_PIPE ] && rm -rf \$TMP_FIFO_PIPE
  unset TMP_FIFO_PIPE
  trap - EXIT INT TERM QUIT HUP
  return ${sig}
}

trap "atExit" EXIT INT TERM QUIT HUP

sanitizeEnvVar(){
  # remove any envvar entries that match the specified regex
  value=\$1
  delim=\$2
  prefix=\$3
  echo "\$value" | awk -v RS="\$delim" -v DLIM="\$delim" -v PRFX="\$prefix" '{ if (match(\$1, PRFX)==0) {printf("%s%s",\$1,DLIM)}}'
}

deleteDuplicateEntries() 
{
  value=\$1
  delim=\$2
  echo "\$value\$delim" | awk -v RS="\$delim" '!(\$0 in a) {a[\$0]; printf("%s%s", col, \$0); col=RS; }' | sed "s/\${delim}$//"
}

# z/OS Open Tools environment variables
ZOPEN_PKGINSTALL=\$ZOPEN_ROOTFS/${zopen_pkginstall}
export ZOPEN_PKGINSTALL
ZOPEN_SEARCH_PATH=\$ZOPEN_ROOTFS/usr/share/zopen/
export ZOPEN_SEARCH_PATH
ZOPEN_CA=\"\$ZOPEN_ROOTFS/${ZOPEN_CA_DIR}/${certFileName}\"
export ZOPEN_CA
ZOPEN_LOG_PATH=\$ZOPEN_ROOTFS/var/log
export ZOPEN_LOG_PATH

# Custom parameters for zopen tooling
# Add any custom parameters for curl
ZOPEN_CURL_PARAMS=""

# Environment variables

if [ -z "\$ZOPEN_QUICK_LOAD" ]; then
  if [ -e "\$ZOPEN_ROOTFS/etc/profiled" ]; then
    dotenvs=\$(find "\$ZOPEN_ROOTFS/etc/profiled" -type f -name 'dotenv' -print)
    dotenvcnt=\$(echo "\$dotenvs" | wc -l | tr -d ' ')
    filecnt=0
    [ ! -p \$TMP_FIFO_PIPE ] || rm -f \$TMP_FIFO_PIPE
    mkfifo \$TMP_FIFO_PIPE
    chtag -tc 819 \$TMP_FIFO_PIPE
    (/bin/echo "\$dotenvs" | xargs | tr ' ' '\n'>>\$TMP_FIFO_PIPE &)
    while read FILE; do
      [ -z "\$TMP_FIFO_PIPE" ] && break
      filecnt=\$(expr \$filecnt + 1)
      pct=\$(expr \$filecnt \* 100)
      pct=\$(expr \$pct / \$dotenvcnt)
      if [ ! "\${_BPX_TERMPATH-x}" = "OMVS" ];  then
        /bin/echo "\047[1A\047[\$30D\047[2K- Processing \$zot configuration: \${pct}% (\${filecnt}/\${dotenvcnt})"
      else
        /bin/echo "Processing \$zot configuration...: \${pct}% (\${filecnt}/\${dotenvcnt})"
      fi
      [ -e \$FILE ] && . \$FILE
    done < \$TMP_FIFO_PIPE
    [ ! -z "\$TMP_FIFO_PIPE" -a ! -p \$TMP_FIFO_PIPE ] || rm -f \$TMP_FIFO_PIPE
    if [ ! "\${_BPX_TERMPATH-x}" = "OMVS" ];  then
      /bin/echo "\047[1A\047[\$30D\047[2K- Processed \$zot configuration: 100% (\${dotenvcnt}/\${dotenvcnt})"
    else
      /bin/echo "Processing \$zot configuration...: 100% (\${filecnt}/\${dotenvcnt})"
    fi
    unset dotenvs dotenvcnt filecnt
  fi
fi
PATH=\$ZOPEN_ROOTFS/usr/local/bin:\$ZOPEN_ROOTFS/usr/bin:\$ZOPEN_ROOTFS/bin:\$ZOPEN_ROOTFS/boot:\$(sanitizeEnvVar \"\$PATH\" \":\" \"^\$ZOPEN_PKGINSTALL/.*\$\")
export PATH=\$(deleteDuplicateEntries \"\$PATH\" \":\")
LIBPATH=\$ZOPEN_ROOTFS/usr/local/lib:\$ZOPEN_ROOTFS/usr/lib:\$(sanitizeEnvVar "\$LIBPATH" ":" "^\$ZOPEN_PKGINSTALL/.*\$")
export LIBPATH=\$(deleteDuplicateEntries \"\$LIBPATH\" \":\")
MANPATH=\$ZOPEN_ROOTFS/usr/local/share/man:\$ZOPEN_ROOTFS/usr/local/share/man/\%L:\$ZOPEN_ROOTFS/usr/share/man:\$ZOPEN_ROOTFS/usr/share/man/\%L:\$(sanitizeEnvVar \"\$MANPATH\" \":\" \"^\$ZOPEN_PKGINSTALL/.*\$\")
export MANPATH=\$(deleteDuplicateEntries \"\$MANPATH\" \":\")
>>>>>>> 8f8c8829

printInfo "- Creating path for certificate lookups"
[ -e "$rootfs/$ZOPEN_CA_DIR" ] || mkdir -p "$rootfs/$ZOPEN_CA_DIR"

<<<<<<< HEAD
writeConfigFile "$configFile" "$rootfs" "$zopen_pkginstall" "$ZOPEN_CA"
printInfo "- Created config in $configFile."

export ZOPEN_ROOTFS="$rootfs"
printInfo "- Root FS available at $rootfs"
# Generate any system values that can be user changed
echo "15" > "$rootfs/etc/zopen/rm_fileprocs"

if $releaselineDev; then
  releaseLine="DEV"
  printInfo "- Configured zopen to use development (DEV) releaseline packages where available" 
else
  releaseLine="STABLE"
  printInfo "- Configured zopen to use stable releaseline packages"
fi
echo "$releaseLine" > "$rootfs/etc/zopen/releaseline"
=======
# Unset traps
trap - EXIT INT TERM QUIT HUP
EOF

perms="744"
printVerbose "Giving world read access to config file"
chmod "${perms}" "${configFile}"

effuid=${LOGNAME}
effgid=$(id -gn ${effuid})
printVerbose "Ensuring correct uid [${effuid}] & gid [${effgid}] for configfile if !installing as user (ie su/root/etc)"
chown "${effuid}" "${configFile}" 2> /dev/null # suppress if not permitted
chgrp "${effgid}" "${configFile}" 2> /dev/null # suppress if not permitted
printInfo "- Created config in ${configFile}."

printInfo "- Root FS available at ${rootfs}"

if ${clone}; then
  printInfo "- Cloning from ${ZOPEN_ROOTFS} to ${rootfs}"
  cp -fRT "${ZOPEN_ROOTFS}" "${rootfs}"
  printInfo "${NC}${CYAN}- Run '. ${configFile}' to enable cloned environment for current session${NC}"
  printInfo "${NC}${CYAN}- or manually copy cloned configuration to required location and/or modify .profile"
  syslog "${ZOPEN_LOG_PATH}/audit.log" "${LOG_A}" "${CAT_PACKAGE},${CAT_FILE}" "INIT" "" "zopen environment cloned to ${rootfs}"
  printInfo "${NC}${GREEN}zopen clone complete.${NC}"
else
  export ZOPEN_ROOTFS="${rootfs}"

  # Generate any system values that can be user changed
  echo "15" > "${rootfs}/etc/zopen/rm_fileprocs"

  if ${releaselineDev}; then
    releaseLine="DEV"
    printInfo "- Configured zopen to use development (DEV) releaseline packages where available"
  else
    releaseLine="STABLE"
    printInfo "- Configured zopen to use stable releaseline packages"
  fi
  echo "${releaseLine}" > "${rootfs}/etc/zopen/releaseline"
>>>>>>> 8f8c8829

printInfo "- Check for shipped curl pax"
curlpax="packages/curl-8.1.2.20230707_145137.zos.pax.Z"

<<<<<<< HEAD
curllcn=$(findrev "${MYDIR}" "$curlpax")
echo "$curllcn/$curlpax"
if [ -e "$curllcn/$curlpax" ]; then
  printInfo "- Found $curlpax. Adding to zopen cache to install as bootstrap"
  cp -f "$curllcn/$curlpax" "$rootfs/var/cache/zopen"
else
  printError "Could not locate curl pax in the zopen cache"
fi
printVerbose "- Expanding curl to bootstrap dir..."
cachedir="$rootfs/var/cache/zopen"
basecurlpax=$(basename $curlpax)
[ -e "$cachedir/$basecurlpax" ] || printError "Could not locate bootstrap curl pax."
paxrc=$(pax -rf "$cachedir/$basecurlpax" -s##$rootfs/boot/#)

printInfo "- Check for shipped jq pax"
jqpax="packages/jq-1.6.20230720_160648.zos.pax.Z"

jqlcn=$(findrev "${MYDIR}" "$jqpax")
if [ -e "$jqlcn/$jqpax" ]; then
  printInfo "- Found $jqpax. Adding to zopen cache to install as bootstrap"
  cp -f "$jqlcn/$jqpax" "$rootfs/var/cache/zopen"
else
  printError "$jqpax not found"
fi
printVerbose "- Expanding jq to bootstrap dir..."
cachedir="$rootfs/var/cache/zopen"
basejqpax=$(basename $jqpax)
[ -e "$cachedir/$basejqpax" ] || printError "Could not locate bootstrap jq pax."
paxrc=$(pax -rf "$cachedir/$basejqpax" -s##$rootfs/boot/#)

printVerbose "Configuring CA certificate file '$certFileName'"
cacertFound=false
printVerbose "Check for existing ZOPEN_CA environment variable: $ZOPEN_CA"
if [ -n "$ZOPEN_CA" ]; then
  printVerbose "Existing envvar for ZOPEN_CA found"
  if [ -r "$ZOPEN_CA" ]; then
    printInfo "- Found existing setting for ZOPEN_CA '$ZOPEN_CA'; reusing certificate"
    if [ "$ZOPEN_CA" != "$ZOPEN_ROOTFS/$ZOPEN_CA_DIR/$certFileName" ]; then # avoid cp error
      cp -f "$ZOPEN_CA" "$ZOPEN_ROOTFS/$ZOPEN_CA_DIR"
    fi
    cacertFound=true
=======
  curllcn=$(findrev "${MYDIR}" "${curlpax}")
  echo "${curllcn}/${curlpax}"
  if [ -e "${curllcn}/${curlpax}" ]; then
    printInfo "- Found ${curlpax}. Adding to zopen cache to install as bootstrap"
    cp -f "${curllcn}/${curlpax}" "${rootfs}/var/cache/zopen"
>>>>>>> 8f8c8829
  else
    printVerbose "Unable to use Certificate file '$certFileName' specified in environment variable ZOPEN_CA='$ZOPEN_CA'. "
  fi
<<<<<<< HEAD
else
  printVerbose "No current value for ZOPEN_CA environment variable"
fi
if ! $cacertFound; then
  printVerbose "Checking '${MYDIR}' directory tree for certificate file '$certFileName'"
  cacertlcn="$(findrev "${MYDIR}" "$certFileName")"
  if [ -e "$cacertlcn/$certFileName" ]; then
    printInfo "- Found default certificate file '$certFileName'; copying to zopen file system"
    cp -f "$cacertlcn/$certFileName" "$ZOPEN_ROOTFS/$ZOPEN_CA_DIR"
    cacertFound=true
  else
    printVerbose "Could not locate certificate file in directory structure"
  fi
fi
if ! $cacertFound; then
  cacertlcn="$MYDIR/../../$ZOPEN_CA_DIR/$certFileName"
  printVerbose "Attempting relative search for certificate file at '$cacertlcn'"
  if [ -r "$cacertlcn" ]; then
    printInfo "- Found existing certificate file $certFileName'; copying to zopen file system"
    cp -f "$cacertlcn" "$ZOPEN_ROOTFS/$ZOPEN_CA_DIR"
    cacertFound=true
  else
    printVerbose "Relative search did not locate certificate file"
=======
  printVerbose "- Expanding curl to bootstrap dir..."
  cachedir="${rootfs}/var/cache/zopen"
  basecurlpax=$(basename "${curlpax}")
  [ -e "${cachedir}/${basecurlpax}" ] || printError "Could not locate bootstrap curl pax."
  paxrc=$(pax -rf "${cachedir}/${basecurlpax}" -s##${rootfs}/boot/#)

  printInfo "- Check for shipped jq pax"
  jqpax="packages/jq-1.6.20230720_160648.zos.pax.Z"

  jqlcn=$(findrev "${MYDIR}" "${jqpax}")
  if [ -e "${jqlcn}/${jqpax}" ]; then
    printInfo "- Found ${jqpax}. Adding to zopen cache to install as bootstrap"
    cp -f "${jqlcn}/${jqpax}" "${rootfs}/var/cache/zopen"
  else
    printError "${jqpax} not found"
  fi
  printVerbose "- Expanding jq to bootstrap dir..."
  cachedir="${rootfs}/var/cache/zopen"
  basejqpax=$(basename "${jqpax}")
  [ -e "${cachedir}/${basejqpax}" ] || printError "Could not locate bootstrap jq pax."
  paxrc=$(pax -rf "${cachedir}/${basejqpax}" -s##${rootfs}/boot/#)

  printVerbose "Configuring CA certificate file '${certFileName}'"
  cacertFound=false
  printVerbose "Check for existing ZOPEN_CA environment variable: ${ZOPEN_CA}"
  if [ -n "${ZOPEN_CA}" ]; then
    printVerbose "Existing envvar for ZOPEN_CA found"
    if [ -r "${ZOPEN_CA}" ]; then
      printInfo "- Found existing setting for ZOPEN_CA '${ZOPEN_CA}'; reusing certificate"
      if [ "${ZOPEN_CA}" != "${ZOPEN_ROOTFS}/${ZOPEN_CA_DIR}/${certFileName}" ]; then # avoid cp error
        cp -f "${ZOPEN_CA}" "${ZOPEN_ROOTFS}/${ZOPEN_CA_DIR}"
      fi
      cacertFound=true
    else
      printVerbose "Unable to use Certificate file '${certFileName}' specified in environment variable ZOPEN_CA='${ZOPEN_CA}'. "
    fi
  else
    printVerbose "No current value for ZOPEN_CA environment variable"
  fi
  if ! ${cacertFound}; then
    printVerbose "Checking '${MYDIR}' directory tree for certificate file '${certFileName}'"
    cacertlcn="$(findrev "${MYDIR}" "${certFileName}")"
    if [ -e "${cacertlcn}/${certFileName}" ]; then
      printInfo "- Found default certificate file '${certFileName}'; copying to zopen file system"
      cp -f "${cacertlcn}/${certFileName}" "${ZOPEN_ROOTFS}/${ZOPEN_CA_DIR}"
      cacertFound=true
    else
      printVerbose "Could not locate certificate file in directory structure"
    fi
  fi
  if ! ${cacertFound}; then
    cacertlcn="${MYDIR}/../../${ZOPEN_CA_DIR}/${certFileName}"
    printVerbose "Attempting relative search for certificate file at '${cacertlcn}'"
    if [ -r "${cacertlcn}" ]; then
      printInfo "- Found existing certificate file ${certFileName}'; copying to zopen file system"
      cp -f "${cacertlcn}" "${ZOPEN_ROOTFS}/${ZOPEN_CA_DIR}"
      cacertFound=true
    else
      printVerbose "Relative search did not locate certificate file"
    fi
  fi
  if ! ${cacertFound}; then
    printError "Could not find '${certFileName}' to copy to new environment. Re-run 'zopen init' with the '--verbose' option for more details"
>>>>>>> 8f8c8829
  fi
fi
if ! $cacertFound; then
  printError "Could not find '$certFileName' to copy to new environment. Re-run 'zopen init' with the '--verbose' option for more details"
fi

<<<<<<< HEAD
if [ -r "$ZOPEN_ROOTFS/$ZOPEN_CA_DIR/$certFileName" ]; then
  printInfo "- Setting certificate environment variable"
  export SSL_CERT_FILE="$ZOPEN_ROOTFS/$ZOPEN_CA_DIR/$certFileName"
else
  printError "- Could not access '$certFileName' in '$ZOPEN_ROOTFS/$ZOPEN_CA_DIR'"
fi

# Need to source the .env file from within the actual curl directory and cannot
# spawn sub-process otherwise no access to environment from this script so run inline
printVerbose "Sourcing environment to trigger any setup required for packages"
curldir="$(ls $rootfs/boot | grep curl)"
[ -e "$rootfs/boot/$curldir" ] || printError "Could not locate curl for bootstrap. Re-run 'zopen init' to retry"
chmod -R 755 "$rootfs/boot/$curldir"
curwd=$PWD
cd "$rootfs/boot/$curldir/" || printError "Could not access boot curl directory. Re-run 'zopen init' to retry"
. ./.env
cd "$curwd"  || printError "Could not change to $curwd. Re-run 'zopen init' to retry"

jqdir="$(ls $rootfs/boot | grep jq)"
[ -e "$rootfs/boot/$jqdir" ] || printError "Could not locate jq for bootstrap. Re-run 'zopen init' to retry"
chmod -R 755 "$rootfs/boot/$jqdir"
curwd=$PWD
cd "$rootfs/boot/$jqdir/" || printError "Could not access boot curl directory. Re-run 'zopen init' to retry"
. ./.env
cd "$curwd"  || printError "Could not change to $curwd. Re-run 'zopen init' to retry"

printInfo "- Updating CA cert"
ZOPEN_CA="$ZOPEN_ROOTFS/$ZOPEN_CA_DIR"
mkdir -p "$ZOPEN_CA"
runAndLog "${MYDIR}/zopen-update-cacert -f $ZOPEN_CA -v"
[ $? -ne 0 ] && exit $?
export ZOPEN_CA="$ZOPEN_CA/cacert.pem"

printInfo "- Sourcing environment"
. "$configFile"
printInfo "- Using bootstrapped curl and jq to install updated versions (if available)"
toolInstall=$(runAndLog "${MYDIR}/zopen-install -y curl jq meta")
toolInstall=$?
[ $toolInstall -ne 0 ] && printError "Unable to install curl, jq and/or meta; see previous errors and retry the initilisation using the '--re-init' parameter"
. "$configFile"

printInfo "- zopen bootstrapping complete"

if $appendToProfile; then
  if ! grep -q ". $rootfs/etc/zopen-config" "$HOME/.profile"; then
    printVerbose "Line not present (grep returned non-0)"
cat << EOF >>  "$HOME/.profile"
[ -e "$rootfs/etc/zopen-config" ] && . $rootfs/etc/zopen-config
=======
  if [ -r "${ZOPEN_ROOTFS}/${ZOPEN_CA_DIR}/${certFileName}" ]; then
    printInfo "- Setting certificate environment variable"
    export SSL_CERT_FILE="${ZOPEN_ROOTFS}/${ZOPEN_CA_DIR}/${certFileName}"
  else
    printError "- Could not access '${certFileName}' in '${ZOPEN_ROOTFS}/${ZOPEN_CA_DIR}'"
  fi

  # Need to source the .env file from within the actual curl directory and cannot
  # spawn sub-process otherwise no access to environment from this script so run inline
  printVerbose "Sourcing environment to trigger any setup required for packages"
  curldir="$(ls ${rootfs}/boot | grep curl)"
  [ -e "${rootfs}/boot/${curldir}" ] || printError "Could not locate curl for bootstrap. Re-run 'zopen init' to retry"
  chmod -R 755 "${rootfs}/boot/${curldir}"
  curwd=${PWD}
  cd "${rootfs}/boot/${curldir}/" || printError "Could not access boot curl directory. Re-run 'zopen init' to retry"
  . ./.env
  cd "${curwd}" || printError "Could not change to ${curwd}. Re-run 'zopen init' to retry"

  jqdir="$(ls ${rootfs}/boot | grep jq)"
  [ -e "${rootfs}/boot/${jqdir}" ] || printError "Could not locate jq for bootstrap. Re-run 'zopen init' to retry"
  chmod -R 755 "${rootfs}/boot/${jqdir}"
  curwd=${PWD}
  cd "${rootfs}/boot/${jqdir}/" || printError "Could not access boot curl directory. Re-run 'zopen init' to retry"
  . ./.env
  cd "${curwd}" || printError "Could not change to ${curwd}. Re-run 'zopen init' to retry"

  printInfo "- Updating CA cert"
  ZOPEN_CA="${ZOPEN_ROOTFS}/${ZOPEN_CA_DIR}"
  mkdir -p "${ZOPEN_CA}"
  runAndLog "${MYDIR}/zopen-update-cacert -f ${ZOPEN_CA} -v"
  [ $? -ne 0 ] && exit $?
  export ZOPEN_CA="${ZOPEN_CA}/cacert.pem"

  printInfo "- Sourcing environment"
  . "${configFile}"
  printInfo "- Using bootstrapped curl and jq to install updated versions (if available)"
  toolInstall=$(runAndLog "${MYDIR}/zopen-install -y curl jq meta")
  toolInstall=$?
  [ "${toolInstall}" -ne 0 ] && printError "Unable to install curl, jq and/or meta; see previous errors and retry the initilisation using the '--re-init' parameter"
  . "${configFile}"

  printInfo "- zopen bootstrapping complete"

  if ${appendToProfile}; then
    if ! grep -q ". ${rootfs}/etc/zopen-config" "${HOME}/.profile"; then
      printVerbose "Line not present (grep returned non-0)"
      cat << EOF >> "${HOME}/.profile"
  [ -e "${rootfs}/etc/zopen-config" ] && . ${rootfs}/etc/zopen-config
>>>>>>> 8f8c8829
EOF
  fi
<<<<<<< HEAD
fi
printInfo "${NC}${YELLOW}IMPORTANT: Run '. $rootfs/etc/zopen-config' to enable zopen environment for current session or add it to your .profile.${NC}"
syslog "$ZOPEN_LOG_PATH/audit.log" "$LOG_A" "$CAT_PACKAGE,$CAT_FILE" "INIT" "" "zopen environment initialised as $ZOPEN_ROOTFS"
printInfo "${NC}${GREEN}zopen initialization complete.${NC}"
=======
  printInfo "${NC}${YELLOW}IMPORTANT: Run '. ${rootfs}/etc/zopen-config' to enable zopen environment for current session or add it to your .profile.${NC}"
  syslog "${ZOPEN_LOG_PATH}/audit.log" "${LOG_A}" "${CAT_PACKAGE},${CAT_FILE}" "INIT" "" "zopen environment initialised as ${ZOPEN_ROOTFS}"
  printInfo "${NC}${GREEN}zopen initialization complete.${NC}"
fi
>>>>>>> 8f8c8829
<|MERGE_RESOLUTION|>--- conflicted
+++ resolved
@@ -1,14 +1,28 @@
 #!/bin/sh
 # Initialize zopen
-ME=$(basename $0)
-
-if [ -z "$utildir" ]; then
+ME=$(basename "$0")
+
+if [ -z "${utildir}" ]; then
   export utildir="$( cd "$(dirname "$0")" >/dev/null 2>&1 && pwd -P )"
 fi
 
 ZOPEN_DONT_PROCESS_CONFIG=1
-<<<<<<< HEAD
-. "${utildir}/common.inc"
+#
+# All zopen-* scripts MUST start with this code to maintain consistency
+#
+setupMyself()
+{
+        ME=$(basename "$0")
+        MYDIR="$( cd "$(dirname "$0")" >/dev/null 2>&1 && pwd -P )"
+        INCDIR="${MYDIR}/../include"
+        if ! [ -d "${INCDIR}" ] && ! [ -f "${INCDIR}/common.sh" ]; then
+                echo "Internal Error. Unable to find common.sh file to source" >&2
+                exit 8
+        fi
+        . "${INCDIR}/common.sh"
+}
+setupMyself
+checkWritable
 
 printHelp(){
 cat << HELPDOC
@@ -63,46 +77,8 @@
 Report bugs at https://github.com/ZOSOpenTools/meta/issues 
 
 HELPDOC
-=======
-#
-# All zopen-* scripts MUST start with this code to maintain consistency
-#
-setupMyself()
-{
-  ME=$(basename $0)
-  MYDIR="$(cd "$(dirname "$0")" > /dev/null 2>&1 && pwd -P)"
-  INCDIR="${MYDIR}/../include"
-  if ! [ -d "${INCDIR}" ] && ! [ -f "${INCDIR}/common.sh" ]; then
-    echo "Internal Error. Unable to find common.sh file to source" >&2
-    exit 8
-  fi
-  . "${INCDIR}/common.sh"
 }
-setupMyself
-checkWritable
-
-printSyntax()
-{
-  args=$*
-  echo "zopen init will initialize the zopen filesystem and configuration (create a <root-dir>/etc/zopen-config file)" >&2
-  echo "Syntax: zopen init [<option>] [<root-dir>]" >&2
-  echo "  where <option> can be one or more of:" >&2
-  echo "  -f <type>: virtual filesystem location for package management; packages will be installed to this location under the <root-dir>" >&2
-  echo "      usrlclz - /usr/local/zopen (default)" >&2
-  echo "      zopen - /usr/zopen" >&2
-  echo "      prod - zopen standard" >&2
-  echo "      ibm  - /usr/lpp" >&2
-  echo "      fhs  - File Hierarchical Standard (/opt)" >&2
-  echo "      usrlcl - /usr/local" >&2
-  echo "  --re-init: re-initialize a previous installation (if present).  Re-initializing over a previous installation will re-use existing package structures and configurations." >&2
-  echo "  --clone: clones the current installation to a different location" >&2
-  echo "  --append-to-profile: appends sourcing of zopen-config to .profile" >&2
-  echo "  --releaseline-dev: whether to globally enable Development packages" >&2
-  echo "  --yes|-y: automatically answer yes to prompts." >&2
-  echo "  -v: run in verbose mode" >&2
-  echo "  -?|-h|--help: display help" >&2
->>>>>>> 8f8c8829
-}
+
 
 args=$*
 
@@ -115,9 +91,8 @@
 fslayout="usrlclz"
 while [ $# -gt 0 ]; do
   case "$1" in
-<<<<<<< HEAD
     "-f" | "--fs-layout" )
-      fslayout=$2
+      fslayout="$2"
       shift
       ;;
     "--re-init" )
@@ -137,7 +112,7 @@
       verbose=true
       ;;
     "--version")
-      zopen --version $ME
+      zopen --version "${ME}"
       exit 0
       ;;
     "--debug") 
@@ -152,98 +127,22 @@
     *)
       rootfs="$1";
       ;;
-=======
-  "-f" | "--fs-layout")
-    fslayout=$2
-    shift
-    ;;
-  "--re-init")
-    reinitExisting=true
-    ;;
-  "--clone")
-    clone=true
-    ;;
-  "--append-to-profile")
-    appendToProfile=true
-    ;;
-  "--releaseline-dev")
-    releaselineDev=true
-    ;;
-  "-h" | "--h" | "-help" | "--help" | "-?" | "-syntax")
-    printSyntax "${args}"
-    exit 0
-    ;;
-  "-v" | "--v" | "-verbose" | "--verbose")
-    verbose=true
-    ;;
-  "--version")
-    zopen --version ${ME}
-    exit 0
-    ;;
-  "--debug")
-    debug=true
-    ;;
-  "--yes" | "-y")
-    yesToPrompts=true # Automatically answer 'yes' to any questions
-    ;;
-  *)
-    rootfs=$1
-    ;;
->>>>>>> 8f8c8829
   esac
   shift
 done
-<<<<<<< HEAD
 
 printDebug "Validating input parameters"
-case "$fslayout" in
+case "${fslayout}" in
   "usrlclz") zopen_pkginstall="usr/local/zopen"    ;;
   "usrlcl")  zopen_pkginstall="usr/local"    ;;
   "fhs")     zopen_pkginstall="opt"    ;;
   "ibm")     zopen_pkginstall="usr/lpp"    ;;
   "prod")    zopen_pkginstall="prod"    ;;
   "zopen")   zopen_pkginstall="usr/zopen"    ;;
-  *) printError "${NC}${RED}The filesystem layout $fslayout is unrecognised" ;;
-=======
-case "${fslayout}" in
-fhs | ibm | prod | zopen | usrlcl | usrlclz) ;;
-*)
-  printError "${NC}${RED}The filesystem layout ${fslayout} is unrecognised"
-  ;;
->>>>>>> 8f8c8829
+  *) printError "${NC}${RED}The filesystem layout ${fslayout} is unrecognised" ;;
 esac
 
 printHeader "Initialize zopen framework"
-
-<<<<<<< HEAD
-if [ -n "$ZOPEN_ROOT_PATH" ]; then
-  rootfs="$ZOPEN_ROOT_PATH"
-  printInfo "- Setting root directory from ZOPEN_ROOT_PATH envvar: $rootfs"
-fi
-
-if [ -z "$rootfs" ]; then
-  printInfo "- Enter fully-qualified path to your zopen root directory (default: $HOME/zopen):"
-=======
-case "${fslayout}" in
-"usrlclz")
-  zopen_pkginstall="usr/local/zopen"
-  ;;
-"usrlcl")
-  zopen_pkginstall="usr/local"
-  ;;
-"fhs")
-  zopen_pkginstall="opt"
-  ;;
-"ibm")
-  zopen_pkginstall="usr/lpp"
-  ;;
-"prod")
-  zopen_pkginstall="prod"
-  ;;
-"zopen")
-  zopen_pkginstall="usr/zopen"
-  ;;
-esac
 
 if [ -n "${ZOPEN_ROOT_PATH}" ]; then
   rootfs="${ZOPEN_ROOT_PATH}"
@@ -251,26 +150,14 @@
 fi
 
 if [ -z "${rootfs}" ]; then
-  if ${clone}; then
-    printInfo "- Enter fully-qualified path to clone-target directory:"
-  else
-    printInfo "- Enter fully-qualified path to your zopen root directory (default: ${HOME}/zopen):"
-  fi
->>>>>>> 8f8c8829
+  printInfo "- Enter fully-qualified path to your zopen root directory (default: ${HOME}/zopen):"
   rootfs=$(getInput)
 else
   printInfo "- Setting root directory from cli: ${rootfs}"
 fi
 
-<<<<<<< HEAD
-if [ -z "$rootfs" ]; then
-=======
 if [ -z "${rootfs}" ]; then
-  if ${clone}; then
-    printError "- No target location for clone. Stopping."
-  fi
->>>>>>> 8f8c8829
-  printInfo "- No explicit root set, using default: \$HOME/zopen"
+  printInfo "- No explicit root set, using default: ${HOME}/zopen"
   rootfs="${HOME}/zopen"
 else
   if [ "${rootfs%/}" = '/' ]; then
@@ -306,21 +193,10 @@
   done
 fi
 
-<<<<<<< HEAD
-configFile="$rootfs/etc/zopen-config"
-if [ -f "$configFile" ]; then
-  if [ -e "$configFile" ]; then
-    if ! $reinitExisting; then
-=======
 configFile="${rootfs}/etc/zopen-config"
 if [ -f "${configFile}" ]; then
-  if ${clone}; then
-    [ ! -e "${configFile}" ] && printError "- Unable to clone existing configuration; configuration file ${configFile} could not be read"
-    printInfo "- Cloning existing configuration"
-    configFile="zopen-config.clone"
-  elif [ -e "${configFile}" ]; then
+  if [ -e "${configFile}" ]; then
     if ! ${reinitExisting}; then
->>>>>>> 8f8c8829
       printWarning "- Existing configuration file found; re-initializing might lose access to previously installed packages. Continue (y/n)?"
       reinit=$(getInput)
     fi
@@ -336,70 +212,32 @@
   fi
 fi
 
-<<<<<<< HEAD
-printInfo "Checking for existence of specified root: '$rootfs'"
-[ -e "$rootfs" ] || mkdir -p "$rootfs" || printError "Unable to create zopen root filesystem at '$rootfs'"
-[ -d "$rootfs" ] || printError "Specified location '$rootfs' is not a directory. Unable to access root file system at '$rootfs'; check permissions"  
-[ -w "$rootfs" ] || printError "Unable to write to root file system at '$rootfs'; check permissions"  
+printInfo "Checking for existence of specified root: '${rootfs}'"
+[ -e "${rootfs}" ] || mkdir -p "${rootfs}" || printError "Unable to create zopen root filesystem at '${rootfs}'"
+[ -d "${rootfs}" ] || printError "Specified location '${rootfs}' is not a directory. Unable to access root file system at '${rootfs}'; check permissions"  
+[ -w "${rootfs}" ] || printError "Unable to write to root file system at '${rootfs}'; check permissions"  
 
 printInfo "- Populating standard file system"
-[ -e "$rootfs/bin" ] || mkdir -p "$rootfs/bin"
-[ -e "$rootfs/etc" ] || mkdir -p "$rootfs/etc"
-[ -e "$rootfs/include" ] || mkdir -p "$rootfs/include"
-[ -e "$rootfs/usr/share" ] || mkdir -p "$rootfs/usr/share"
-[ -e "$rootfs/usr/share/man" ] || mkdir -p "$rootfs/usr/share/man"
-[ -e "$rootfs/usr/share/zopen" ] || mkdir -p "$rootfs/usr/share/zopen"
-[ -e "$rootfs/var/cache/zopen" ] || mkdir -p "$rootfs/var/cache/zopen"
-[ -e "$rootfs/var/log" ] || mkdir -p "$rootfs/var/log"
-[ -e "$rootfs/var/tmp" ] || mkdir -p "$rootfs/var/tmp"
+[ -e "${rootfs}/bin" ] || mkdir -p "${rootfs}/bin"
+[ -e "${rootfs}/etc" ] || mkdir -p "${rootfs}/etc"
+[ -e "${rootfs}/include" ] || mkdir -p "${rootfs}/include"
+[ -e "${rootfs}/usr/share" ] || mkdir -p "${rootfs}/usr/share"
+[ -e "${rootfs}/usr/share/man" ] || mkdir -p "${rootfs}/usr/share/man"
+[ -e "${rootfs}/usr/share/zopen" ] || mkdir -p "${rootfs}/usr/share/zopen"
+[ -e "${rootfs}/var/cache/zopen" ] || mkdir -p "${rootfs}/var/cache/zopen"
+[ -e "${rootfs}/var/log" ] || mkdir -p "${rootfs}/var/log"
+[ -e "${rootfs}/var/tmp" ] || mkdir -p "${rootfs}/var/tmp"
 
 printInfo "- Creating path for bootstrap files"
-[ -e "$rootfs/boot" ] || mkdir -p "$rootfs/boot"
+[ -e "${rootfs}/boot" ] || mkdir -p "${rootfs}/boot"
 
 printInfo "- Creating symbolic path for prod redirect files"
-[ -e "$rootfs/usr/share/zopen/boot" ] || ln -s "$rootfs/boot" "$rootfs/usr/share/zopen/boot"
-[ -e "$rootfs/etc/zopen" ] || mkdir -p "$rootfs/etc/zopen"
-echo "$zopen_pkginstall" > "$rootfs/etc/zopen/fstype"
-
-[ -e "$rootfs/$zopen_pkginstall" ] || mkdir -p "$rootfs/$zopen_pkginstall"
-[ -e "$rootfs/usr/share/zopen/prod" ] || ln -s "$rootfs/$zopen_pkginstall" "$rootfs/usr/share/zopen/prod"
-=======
-if ! ${clone}; then
-  printInfo "Checking for existence of specified root: '${rootfs}'"
-  [ -e "${rootfs}" ] || mkdir -p "${rootfs}" || printError "Unable to create zopen root filesystem at '${rootfs}'"
-  [ -d "${rootfs}" ] || printError "Specified location '${rootfs}' is not a directory. Unable to access root file system at '${rootfs}'; check permissions"
-  [ -w "${rootfs}" ] || printError "Unable to write to root file system at '${rootfs}'; check permissions"
-
-  printInfo "- Populating standard file system"
-  [ -e "${rootfs}/bin" ] || mkdir -p "${rootfs}/bin"
-  [ -e "${rootfs}/etc" ] || mkdir -p "${rootfs}/etc"
-  [ -e "${rootfs}/include" ] || mkdir -p "${rootfs}/include"
-  [ -e "${rootfs}/usr/share" ] || mkdir -p "${rootfs}/usr/share"
-  [ -e "${rootfs}/usr/share/man" ] || mkdir -p "${rootfs}/usr/share/man"
-  [ -e "${rootfs}/usr/share/zopen" ] || mkdir -p "${rootfs}/usr/share/zopen"
-  [ -e "${rootfs}/var/cache/zopen" ] || mkdir -p "${rootfs}/var/cache/zopen"
-  [ -e "${rootfs}/var/log" ] || mkdir -p "${rootfs}/var/log"
-  [ -e "${rootfs}/var/tmp" ] || mkdir -p "${rootfs}/var/tmp"
-
-  printInfo "- Creating path for bootstrap files"
-  [ -e "${rootfs}/boot" ] || mkdir -p "${rootfs}/boot"
-
-  printInfo "- Creating symbolic path for prod redirect files"
-  [ -e "${rootfs}/usr/share/zopen/boot" ] || ln -s "${rootfs}/boot" "${rootfs}/usr/share/zopen/boot"
-  [ -e "${rootfs}/etc/zopen" ] || mkdir -p "${rootfs}/etc/zopen"
-  echo "${zopen_pkginstall}" > "${rootfs}/etc/zopen/fstype"
-
-  [ -e "${rootfs}/${zopen_pkginstall}" ] || mkdir -p "${rootfs}/${zopen_pkginstall}"
-  [ -e "${rootfs}/usr/share/zopen/prod" ] || ln -s "${rootfs}/${zopen_pkginstall}" "${rootfs}/usr/share/zopen/prod"
-else
-  printVerbose "Grabbing pkginstall location from within cloned env"
-  if [ -e "${ZOPEN_ROOTFS}/etc/zopen/fstype" ]; then
-    zopen_pkginstall=$(cat "${rootfs}/etc/zopen/fstype")
-  else
-    printError "Unable to locate ${ZOPEN_ROOTFS}/etc/zopen/fstype; cannot clone unrecognisable file system"
-  fi
-fi
->>>>>>> 8f8c8829
+[ -e "${rootfs}/usr/share/zopen/boot" ] || ln -s "${rootfs}/boot" "${rootfs}/usr/share/zopen/boot"
+[ -e "${rootfs}/etc/zopen" ] || mkdir -p "${rootfs}/etc/zopen"
+echo "${zopen_pkginstall}" > "${rootfs}/etc/zopen/fstype"
+
+[ -e "${rootfs}/${zopen_pkginstall}" ] || mkdir -p "${rootfs}/${zopen_pkginstall}"
+[ -e "${rootfs}/usr/share/zopen/prod" ] || ln -s "${rootfs}/${zopen_pkginstall}" "${rootfs}/usr/share/zopen/prod"
 
 if [ "${ZOPEN_PKGINSTALL}" = "${rootfs}" ]; then
   printWarning "Package install location is the zopen root location; this is not recommended. Continue (y/n)"
@@ -414,439 +252,155 @@
 
 ZOPEN_CA_DIR="etc/pki/tls/certs" # Mimic location on some Linux distributions
 certFileName="cacert.pem"
-<<<<<<< HEAD
-ZOPEN_CA="$ZOPEN_CA_DIR/$certFileName"
-=======
-if ! ${clone}; then
-  printInfo "- Creating path for certificate lookups"
-  [ -e "${rootfs}/${ZOPEN_CA_DIR}" ] || mkdir -p "${rootfs}/${ZOPEN_CA_DIR}"
-fi
-
-# Save the configuration to the file - overwrite any existing file with the title initially
-echo "# z/OS Open Tools Configuration file" > "${configFile}"
-echo "# Main root location for the zopen installation; can be changed if the " >> "${configFile}"
-echo "# underlying root location is copied/moved elsewhere as locations are " >> "${configFile}"
-echo "# relative to this envvar value" >> "${configFile}"
-echo "ZOPEN_ROOTFS=\"${rootfs}\"" >> "${configFile}"
-echo "export ZOPEN_ROOTFS" >> "${configFile}"
-echo "configStartTime=\$SECONDS" >> "${configFile}"
-echo "zot=\"z/OS Open Tools\"" >> "${configFile}"
-
-# Add the profiled processing first so the zopen paths are added first
-cat << EOF >> "${configFile}"
-# Temporary file location
-for tmp in "\$TMPDIR" "\$TMP" /tmp
-do
-  if [ ! -z \$tmp ] && [ -d \$tmp ]; then
-    break
-  fi
-done
-
-if [ ! -d "\$tmp" ]; then
-  echo "Temporary directory not found. Specify \$TMPDIR, \$TMP or have a valid /tmp directory"
-fi
-TMP_FIFO_PIPE="\$tmp/zopen_\$LOGNAME.configFile.pipe"
-
-# Set Traps
-atExit() {
-  sig=\$?
-  [ -p \$TMP_FIFO_PIPE ] && rm -rf \$TMP_FIFO_PIPE
-  unset TMP_FIFO_PIPE
-  trap - EXIT INT TERM QUIT HUP
-  return ${sig}
-}
-
-trap "atExit" EXIT INT TERM QUIT HUP
-
-sanitizeEnvVar(){
-  # remove any envvar entries that match the specified regex
-  value=\$1
-  delim=\$2
-  prefix=\$3
-  echo "\$value" | awk -v RS="\$delim" -v DLIM="\$delim" -v PRFX="\$prefix" '{ if (match(\$1, PRFX)==0) {printf("%s%s",\$1,DLIM)}}'
-}
-
-deleteDuplicateEntries() 
-{
-  value=\$1
-  delim=\$2
-  echo "\$value\$delim" | awk -v RS="\$delim" '!(\$0 in a) {a[\$0]; printf("%s%s", col, \$0); col=RS; }' | sed "s/\${delim}$//"
-}
-
-# z/OS Open Tools environment variables
-ZOPEN_PKGINSTALL=\$ZOPEN_ROOTFS/${zopen_pkginstall}
-export ZOPEN_PKGINSTALL
-ZOPEN_SEARCH_PATH=\$ZOPEN_ROOTFS/usr/share/zopen/
-export ZOPEN_SEARCH_PATH
-ZOPEN_CA=\"\$ZOPEN_ROOTFS/${ZOPEN_CA_DIR}/${certFileName}\"
-export ZOPEN_CA
-ZOPEN_LOG_PATH=\$ZOPEN_ROOTFS/var/log
-export ZOPEN_LOG_PATH
-
-# Custom parameters for zopen tooling
-# Add any custom parameters for curl
-ZOPEN_CURL_PARAMS=""
-
-# Environment variables
-
-if [ -z "\$ZOPEN_QUICK_LOAD" ]; then
-  if [ -e "\$ZOPEN_ROOTFS/etc/profiled" ]; then
-    dotenvs=\$(find "\$ZOPEN_ROOTFS/etc/profiled" -type f -name 'dotenv' -print)
-    dotenvcnt=\$(echo "\$dotenvs" | wc -l | tr -d ' ')
-    filecnt=0
-    [ ! -p \$TMP_FIFO_PIPE ] || rm -f \$TMP_FIFO_PIPE
-    mkfifo \$TMP_FIFO_PIPE
-    chtag -tc 819 \$TMP_FIFO_PIPE
-    (/bin/echo "\$dotenvs" | xargs | tr ' ' '\n'>>\$TMP_FIFO_PIPE &)
-    while read FILE; do
-      [ -z "\$TMP_FIFO_PIPE" ] && break
-      filecnt=\$(expr \$filecnt + 1)
-      pct=\$(expr \$filecnt \* 100)
-      pct=\$(expr \$pct / \$dotenvcnt)
-      if [ ! "\${_BPX_TERMPATH-x}" = "OMVS" ];  then
-        /bin/echo "\047[1A\047[\$30D\047[2K- Processing \$zot configuration: \${pct}% (\${filecnt}/\${dotenvcnt})"
-      else
-        /bin/echo "Processing \$zot configuration...: \${pct}% (\${filecnt}/\${dotenvcnt})"
-      fi
-      [ -e \$FILE ] && . \$FILE
-    done < \$TMP_FIFO_PIPE
-    [ ! -z "\$TMP_FIFO_PIPE" -a ! -p \$TMP_FIFO_PIPE ] || rm -f \$TMP_FIFO_PIPE
-    if [ ! "\${_BPX_TERMPATH-x}" = "OMVS" ];  then
-      /bin/echo "\047[1A\047[\$30D\047[2K- Processed \$zot configuration: 100% (\${dotenvcnt}/\${dotenvcnt})"
-    else
-      /bin/echo "Processing \$zot configuration...: 100% (\${filecnt}/\${dotenvcnt})"
-    fi
-    unset dotenvs dotenvcnt filecnt
-  fi
-fi
-PATH=\$ZOPEN_ROOTFS/usr/local/bin:\$ZOPEN_ROOTFS/usr/bin:\$ZOPEN_ROOTFS/bin:\$ZOPEN_ROOTFS/boot:\$(sanitizeEnvVar \"\$PATH\" \":\" \"^\$ZOPEN_PKGINSTALL/.*\$\")
-export PATH=\$(deleteDuplicateEntries \"\$PATH\" \":\")
-LIBPATH=\$ZOPEN_ROOTFS/usr/local/lib:\$ZOPEN_ROOTFS/usr/lib:\$(sanitizeEnvVar "\$LIBPATH" ":" "^\$ZOPEN_PKGINSTALL/.*\$")
-export LIBPATH=\$(deleteDuplicateEntries \"\$LIBPATH\" \":\")
-MANPATH=\$ZOPEN_ROOTFS/usr/local/share/man:\$ZOPEN_ROOTFS/usr/local/share/man/\%L:\$ZOPEN_ROOTFS/usr/share/man:\$ZOPEN_ROOTFS/usr/share/man/\%L:\$(sanitizeEnvVar \"\$MANPATH\" \":\" \"^\$ZOPEN_PKGINSTALL/.*\$\")
-export MANPATH=\$(deleteDuplicateEntries \"\$MANPATH\" \":\")
->>>>>>> 8f8c8829
+ZOPEN_CA="${ZOPEN_CA_DIR}/${certFileName}"
 
 printInfo "- Creating path for certificate lookups"
-[ -e "$rootfs/$ZOPEN_CA_DIR" ] || mkdir -p "$rootfs/$ZOPEN_CA_DIR"
-
-<<<<<<< HEAD
-writeConfigFile "$configFile" "$rootfs" "$zopen_pkginstall" "$ZOPEN_CA"
-printInfo "- Created config in $configFile."
-
-export ZOPEN_ROOTFS="$rootfs"
-printInfo "- Root FS available at $rootfs"
+[ -e "${rootfs}/${ZOPEN_CA_DIR}" ] || mkdir -p "${rootfs}/${ZOPEN_CA_DIR}"
+
+writeConfigFile "${configFile}" "${rootfs}" "${zopen_pkginstall}" "${ZOPEN_CA}"
+printInfo "- Created config in ${configFile}"
+
+export ZOPEN_ROOTFS="${rootfs}"
+printInfo "- Root FS available at ${rootfs}"
 # Generate any system values that can be user changed
-echo "15" > "$rootfs/etc/zopen/rm_fileprocs"
-
-if $releaselineDev; then
+echo "15" > "${rootfs}/etc/zopen/rm_fileprocs"
+
+if ${releaselineDev}; then
   releaseLine="DEV"
   printInfo "- Configured zopen to use development (DEV) releaseline packages where available" 
 else
   releaseLine="STABLE"
   printInfo "- Configured zopen to use stable releaseline packages"
 fi
-echo "$releaseLine" > "$rootfs/etc/zopen/releaseline"
-=======
-# Unset traps
-trap - EXIT INT TERM QUIT HUP
-EOF
-
-perms="744"
-printVerbose "Giving world read access to config file"
-chmod "${perms}" "${configFile}"
-
-effuid=${LOGNAME}
-effgid=$(id -gn ${effuid})
-printVerbose "Ensuring correct uid [${effuid}] & gid [${effgid}] for configfile if !installing as user (ie su/root/etc)"
-chown "${effuid}" "${configFile}" 2> /dev/null # suppress if not permitted
-chgrp "${effgid}" "${configFile}" 2> /dev/null # suppress if not permitted
-printInfo "- Created config in ${configFile}."
-
-printInfo "- Root FS available at ${rootfs}"
-
-if ${clone}; then
-  printInfo "- Cloning from ${ZOPEN_ROOTFS} to ${rootfs}"
-  cp -fRT "${ZOPEN_ROOTFS}" "${rootfs}"
-  printInfo "${NC}${CYAN}- Run '. ${configFile}' to enable cloned environment for current session${NC}"
-  printInfo "${NC}${CYAN}- or manually copy cloned configuration to required location and/or modify .profile"
-  syslog "${ZOPEN_LOG_PATH}/audit.log" "${LOG_A}" "${CAT_PACKAGE},${CAT_FILE}" "INIT" "" "zopen environment cloned to ${rootfs}"
-  printInfo "${NC}${GREEN}zopen clone complete.${NC}"
-else
-  export ZOPEN_ROOTFS="${rootfs}"
-
-  # Generate any system values that can be user changed
-  echo "15" > "${rootfs}/etc/zopen/rm_fileprocs"
-
-  if ${releaselineDev}; then
-    releaseLine="DEV"
-    printInfo "- Configured zopen to use development (DEV) releaseline packages where available"
-  else
-    releaseLine="STABLE"
-    printInfo "- Configured zopen to use stable releaseline packages"
-  fi
-  echo "${releaseLine}" > "${rootfs}/etc/zopen/releaseline"
->>>>>>> 8f8c8829
+echo "${releaseLine}" > "${rootfs}/etc/zopen/releaseline"
 
 printInfo "- Check for shipped curl pax"
 curlpax="packages/curl-8.1.2.20230707_145137.zos.pax.Z"
 
-<<<<<<< HEAD
-curllcn=$(findrev "${MYDIR}" "$curlpax")
-echo "$curllcn/$curlpax"
-if [ -e "$curllcn/$curlpax" ]; then
-  printInfo "- Found $curlpax. Adding to zopen cache to install as bootstrap"
-  cp -f "$curllcn/$curlpax" "$rootfs/var/cache/zopen"
+curllcn=$(findrev "${MYDIR}" "${curlpax}")
+echo "${curllcn}/${curlpax}"
+if [ -e "${curllcn}/${curlpax}" ]; then
+  printInfo "- Found ${curlpax}. Adding to zopen cache to install as bootstrap"
+  cp -f "${curllcn}/${curlpax}" "${rootfs}/var/cache/zopen"
 else
   printError "Could not locate curl pax in the zopen cache"
 fi
 printVerbose "- Expanding curl to bootstrap dir..."
-cachedir="$rootfs/var/cache/zopen"
-basecurlpax=$(basename $curlpax)
-[ -e "$cachedir/$basecurlpax" ] || printError "Could not locate bootstrap curl pax."
-paxrc=$(pax -rf "$cachedir/$basecurlpax" -s##$rootfs/boot/#)
+cachedir="${rootfs}/var/cache/zopen"
+basecurlpax=$(basename ${curlpax})
+[ -e "${cachedir}/${basecurlpax}" ] || printError "Could not locate bootstrap curl pax."
+paxrc=$(pax -rf "${cachedir}/${basecurlpax}" -s##${rootfs}/boot/#)
 
 printInfo "- Check for shipped jq pax"
 jqpax="packages/jq-1.6.20230720_160648.zos.pax.Z"
 
-jqlcn=$(findrev "${MYDIR}" "$jqpax")
-if [ -e "$jqlcn/$jqpax" ]; then
-  printInfo "- Found $jqpax. Adding to zopen cache to install as bootstrap"
-  cp -f "$jqlcn/$jqpax" "$rootfs/var/cache/zopen"
-else
-  printError "$jqpax not found"
+jqlcn=$(findrev "${MYDIR}" "${jqpax}")
+if [ -e "${jqlcn}/${jqpax}" ]; then
+  printInfo "- Found ${jqpax}. Adding to zopen cache to install as bootstrap"
+  cp -f "${jqlcn}/${jqpax}" "${rootfs}/var/cache/zopen"
+else
+  printError "${jqpax} not found"
 fi
 printVerbose "- Expanding jq to bootstrap dir..."
-cachedir="$rootfs/var/cache/zopen"
-basejqpax=$(basename $jqpax)
-[ -e "$cachedir/$basejqpax" ] || printError "Could not locate bootstrap jq pax."
-paxrc=$(pax -rf "$cachedir/$basejqpax" -s##$rootfs/boot/#)
-
-printVerbose "Configuring CA certificate file '$certFileName'"
+cachedir="${rootfs}/var/cache/zopen"
+basejqpax=$(basename ${jqpax})
+[ -e "${cachedir}/${basejqpax}" ] || printError "Could not locate bootstrap jq pax."
+paxrc=$(pax -rf "${cachedir}/${basejqpax}" -s##${rootfs}/boot/#)
+
+printVerbose "Configuring CA certificate file '${certFileName}'"
 cacertFound=false
-printVerbose "Check for existing ZOPEN_CA environment variable: $ZOPEN_CA"
-if [ -n "$ZOPEN_CA" ]; then
+printVerbose "Check for existing ZOPEN_CA environment variable: ${ZOPEN_CA}"
+if [ -n "${ZOPEN_CA}" ]; then
   printVerbose "Existing envvar for ZOPEN_CA found"
-  if [ -r "$ZOPEN_CA" ]; then
-    printInfo "- Found existing setting for ZOPEN_CA '$ZOPEN_CA'; reusing certificate"
-    if [ "$ZOPEN_CA" != "$ZOPEN_ROOTFS/$ZOPEN_CA_DIR/$certFileName" ]; then # avoid cp error
-      cp -f "$ZOPEN_CA" "$ZOPEN_ROOTFS/$ZOPEN_CA_DIR"
+  if [ -r "${ZOPEN_CA}" ]; then
+    printInfo "- Found existing setting for ZOPEN_CA '${ZOPEN_CA}'; reusing certificate"
+    if [ "${ZOPEN_CA}" != "${ZOPEN_ROOTFS}/${ZOPEN_CA_DIR}/${certFileName}" ]; then # avoid cp error
+      cp -f "${ZOPEN_CA}" "${ZOPEN_ROOTFS}/${ZOPEN_CA_DIR}"
     fi
     cacertFound=true
-=======
-  curllcn=$(findrev "${MYDIR}" "${curlpax}")
-  echo "${curllcn}/${curlpax}"
-  if [ -e "${curllcn}/${curlpax}" ]; then
-    printInfo "- Found ${curlpax}. Adding to zopen cache to install as bootstrap"
-    cp -f "${curllcn}/${curlpax}" "${rootfs}/var/cache/zopen"
->>>>>>> 8f8c8829
   else
-    printVerbose "Unable to use Certificate file '$certFileName' specified in environment variable ZOPEN_CA='$ZOPEN_CA'. "
-  fi
-<<<<<<< HEAD
+    printVerbose "Unable to use Certificate file '${certFileName}' specified in environment variable ZOPEN_CA='${ZOPEN_CA}'. "
+  fi
 else
   printVerbose "No current value for ZOPEN_CA environment variable"
 fi
-if ! $cacertFound; then
-  printVerbose "Checking '${MYDIR}' directory tree for certificate file '$certFileName'"
-  cacertlcn="$(findrev "${MYDIR}" "$certFileName")"
-  if [ -e "$cacertlcn/$certFileName" ]; then
-    printInfo "- Found default certificate file '$certFileName'; copying to zopen file system"
-    cp -f "$cacertlcn/$certFileName" "$ZOPEN_ROOTFS/$ZOPEN_CA_DIR"
+if ! ${cacertFound}; then
+  printVerbose "Checking '${MYDIR}' directory tree for certificate file '${certFileName}'"
+  cacertlcn="$(findrev "${MYDIR}" "${certFileName}")"
+  if [ -e "${cacertlcn}/${certFileName}" ]; then
+    printInfo "- Found default certificate file '${certFileName}'; copying to zopen file system"
+    cp -f "${cacertlcn}/${certFileName}" "${ZOPEN_ROOTFS}/${ZOPEN_CA_DIR}"
     cacertFound=true
   else
     printVerbose "Could not locate certificate file in directory structure"
   fi
 fi
-if ! $cacertFound; then
-  cacertlcn="$MYDIR/../../$ZOPEN_CA_DIR/$certFileName"
-  printVerbose "Attempting relative search for certificate file at '$cacertlcn'"
-  if [ -r "$cacertlcn" ]; then
-    printInfo "- Found existing certificate file $certFileName'; copying to zopen file system"
-    cp -f "$cacertlcn" "$ZOPEN_ROOTFS/$ZOPEN_CA_DIR"
+if ! ${cacertFound}; then
+  cacertlcn="${MYDIR}/../../${ZOPEN_CA_DIR}/${certFileName}"
+  printVerbose "Attempting relative search for certificate file at '${cacertlcn}'"
+  if [ -r "${cacertlcn}" ]; then
+    printInfo "- Found existing certificate file ${certFileName}'; copying to zopen file system"
+    cp -f "${cacertlcn}" "${ZOPEN_ROOTFS}/${ZOPEN_CA_DIR}"
     cacertFound=true
   else
     printVerbose "Relative search did not locate certificate file"
-=======
-  printVerbose "- Expanding curl to bootstrap dir..."
-  cachedir="${rootfs}/var/cache/zopen"
-  basecurlpax=$(basename "${curlpax}")
-  [ -e "${cachedir}/${basecurlpax}" ] || printError "Could not locate bootstrap curl pax."
-  paxrc=$(pax -rf "${cachedir}/${basecurlpax}" -s##${rootfs}/boot/#)
-
-  printInfo "- Check for shipped jq pax"
-  jqpax="packages/jq-1.6.20230720_160648.zos.pax.Z"
-
-  jqlcn=$(findrev "${MYDIR}" "${jqpax}")
-  if [ -e "${jqlcn}/${jqpax}" ]; then
-    printInfo "- Found ${jqpax}. Adding to zopen cache to install as bootstrap"
-    cp -f "${jqlcn}/${jqpax}" "${rootfs}/var/cache/zopen"
-  else
-    printError "${jqpax} not found"
-  fi
-  printVerbose "- Expanding jq to bootstrap dir..."
-  cachedir="${rootfs}/var/cache/zopen"
-  basejqpax=$(basename "${jqpax}")
-  [ -e "${cachedir}/${basejqpax}" ] || printError "Could not locate bootstrap jq pax."
-  paxrc=$(pax -rf "${cachedir}/${basejqpax}" -s##${rootfs}/boot/#)
-
-  printVerbose "Configuring CA certificate file '${certFileName}'"
-  cacertFound=false
-  printVerbose "Check for existing ZOPEN_CA environment variable: ${ZOPEN_CA}"
-  if [ -n "${ZOPEN_CA}" ]; then
-    printVerbose "Existing envvar for ZOPEN_CA found"
-    if [ -r "${ZOPEN_CA}" ]; then
-      printInfo "- Found existing setting for ZOPEN_CA '${ZOPEN_CA}'; reusing certificate"
-      if [ "${ZOPEN_CA}" != "${ZOPEN_ROOTFS}/${ZOPEN_CA_DIR}/${certFileName}" ]; then # avoid cp error
-        cp -f "${ZOPEN_CA}" "${ZOPEN_ROOTFS}/${ZOPEN_CA_DIR}"
-      fi
-      cacertFound=true
-    else
-      printVerbose "Unable to use Certificate file '${certFileName}' specified in environment variable ZOPEN_CA='${ZOPEN_CA}'. "
-    fi
-  else
-    printVerbose "No current value for ZOPEN_CA environment variable"
-  fi
-  if ! ${cacertFound}; then
-    printVerbose "Checking '${MYDIR}' directory tree for certificate file '${certFileName}'"
-    cacertlcn="$(findrev "${MYDIR}" "${certFileName}")"
-    if [ -e "${cacertlcn}/${certFileName}" ]; then
-      printInfo "- Found default certificate file '${certFileName}'; copying to zopen file system"
-      cp -f "${cacertlcn}/${certFileName}" "${ZOPEN_ROOTFS}/${ZOPEN_CA_DIR}"
-      cacertFound=true
-    else
-      printVerbose "Could not locate certificate file in directory structure"
-    fi
-  fi
-  if ! ${cacertFound}; then
-    cacertlcn="${MYDIR}/../../${ZOPEN_CA_DIR}/${certFileName}"
-    printVerbose "Attempting relative search for certificate file at '${cacertlcn}'"
-    if [ -r "${cacertlcn}" ]; then
-      printInfo "- Found existing certificate file ${certFileName}'; copying to zopen file system"
-      cp -f "${cacertlcn}" "${ZOPEN_ROOTFS}/${ZOPEN_CA_DIR}"
-      cacertFound=true
-    else
-      printVerbose "Relative search did not locate certificate file"
-    fi
-  fi
-  if ! ${cacertFound}; then
-    printError "Could not find '${certFileName}' to copy to new environment. Re-run 'zopen init' with the '--verbose' option for more details"
->>>>>>> 8f8c8829
-  fi
-fi
-if ! $cacertFound; then
-  printError "Could not find '$certFileName' to copy to new environment. Re-run 'zopen init' with the '--verbose' option for more details"
-fi
-
-<<<<<<< HEAD
-if [ -r "$ZOPEN_ROOTFS/$ZOPEN_CA_DIR/$certFileName" ]; then
+  fi
+fi
+if ! ${cacertFound}; then
+  printError "Could not find '${certFileName}' to copy to new environment. Re-run 'zopen init' with the '--verbose' option for more details"
+fi
+
+if [ -r "${ZOPEN_ROOTFS}/${ZOPEN_CA_DIR}/${certFileName}" ]; then
   printInfo "- Setting certificate environment variable"
-  export SSL_CERT_FILE="$ZOPEN_ROOTFS/$ZOPEN_CA_DIR/$certFileName"
-else
-  printError "- Could not access '$certFileName' in '$ZOPEN_ROOTFS/$ZOPEN_CA_DIR'"
+  export SSL_CERT_FILE="${ZOPEN_ROOTFS}/${ZOPEN_CA_DIR}/${certFileName}"
+else
+  printError "- Could not access '${certFileName}' in '${ZOPEN_ROOTFS}/${ZOPEN_CA_DIR}'"
 fi
 
 # Need to source the .env file from within the actual curl directory and cannot
 # spawn sub-process otherwise no access to environment from this script so run inline
 printVerbose "Sourcing environment to trigger any setup required for packages"
-curldir="$(ls $rootfs/boot | grep curl)"
-[ -e "$rootfs/boot/$curldir" ] || printError "Could not locate curl for bootstrap. Re-run 'zopen init' to retry"
-chmod -R 755 "$rootfs/boot/$curldir"
-curwd=$PWD
-cd "$rootfs/boot/$curldir/" || printError "Could not access boot curl directory. Re-run 'zopen init' to retry"
+curldir=$(ls "${rootfs}/boot" | grep curl)
+[ -e "${rootfs}/boot/${curldir}" ] || printError "Could not locate curl directory '${rootfs}/boot/${curldir}/' for bootstrap. Re-run 'zopen init' to retry"
+chmod -R 755 "${rootfs}/boot/${curldir}"
+curwd="${PWD}"
+cd "${rootfs}/boot/${curldir}/" || printError "Could not access curl bootstrap in directory '${rootfs}/boot/${curldir}/'. Re-run 'zopen init' to retry"
 . ./.env
-cd "$curwd"  || printError "Could not change to $curwd. Re-run 'zopen init' to retry"
-
-jqdir="$(ls $rootfs/boot | grep jq)"
-[ -e "$rootfs/boot/$jqdir" ] || printError "Could not locate jq for bootstrap. Re-run 'zopen init' to retry"
-chmod -R 755 "$rootfs/boot/$jqdir"
-curwd=$PWD
-cd "$rootfs/boot/$jqdir/" || printError "Could not access boot curl directory. Re-run 'zopen init' to retry"
+cd "${curwd}"  || printError "Could not change to ${curwd}. Re-run 'zopen init' to retry"
+
+jqdir=$(ls "${rootfs}/boot" | grep jq)
+[ -e "${rootfs}/boot/${jqdir}" ] || printError "Could not locate jq directory '${rootfs}/boot/${jqdir}' for bootstrap. Re-run 'zopen init' to retry"
+chmod -R 755 "${rootfs}/boot/${jqdir}"
+curwd="${PWD}"
+cd "${rootfs}/boot/${jqdir}/" || printError "Could not access jq bootstrap in directory '${rootfs}/boot/${jqdir}/'. Re-run 'zopen init' to retry"
 . ./.env
-cd "$curwd"  || printError "Could not change to $curwd. Re-run 'zopen init' to retry"
+cd "${curwd}"  || printError "Could not change to ${curwd}. Re-run 'zopen init' to retry"
 
 printInfo "- Updating CA cert"
-ZOPEN_CA="$ZOPEN_ROOTFS/$ZOPEN_CA_DIR"
-mkdir -p "$ZOPEN_CA"
-runAndLog "${MYDIR}/zopen-update-cacert -f $ZOPEN_CA -v"
+ZOPEN_CA="${ZOPEN_ROOTFS}/${ZOPEN_CA_DIR}"
+mkdir -p "${ZOPEN_CA}"
+runAndLog "${MYDIR}/zopen-update-cacert -f ${ZOPEN_CA} -v"
 [ $? -ne 0 ] && exit $?
-export ZOPEN_CA="$ZOPEN_CA/cacert.pem"
+export ZOPEN_CA="${ZOPEN_CA}/cacert.pem"
 
 printInfo "- Sourcing environment"
-. "$configFile"
+. "${configFile}"
 printInfo "- Using bootstrapped curl and jq to install updated versions (if available)"
 toolInstall=$(runAndLog "${MYDIR}/zopen-install -y curl jq meta")
 toolInstall=$?
-[ $toolInstall -ne 0 ] && printError "Unable to install curl, jq and/or meta; see previous errors and retry the initilisation using the '--re-init' parameter"
-. "$configFile"
+[ ${toolInstall} -ne 0 ] && printError "Unable to install curl, jq and/or meta; see previous errors and retry the initilisation using the '--re-init' parameter"
+. "${configFile}"
 
 printInfo "- zopen bootstrapping complete"
 
-if $appendToProfile; then
-  if ! grep -q ". $rootfs/etc/zopen-config" "$HOME/.profile"; then
+if ${appendToProfile}; then
+  if ! grep -q ". ${rootfs}/etc/zopen-config" "${HOME}/.profile"; then
     printVerbose "Line not present (grep returned non-0)"
-cat << EOF >>  "$HOME/.profile"
-[ -e "$rootfs/etc/zopen-config" ] && . $rootfs/etc/zopen-config
-=======
-  if [ -r "${ZOPEN_ROOTFS}/${ZOPEN_CA_DIR}/${certFileName}" ]; then
-    printInfo "- Setting certificate environment variable"
-    export SSL_CERT_FILE="${ZOPEN_ROOTFS}/${ZOPEN_CA_DIR}/${certFileName}"
-  else
-    printError "- Could not access '${certFileName}' in '${ZOPEN_ROOTFS}/${ZOPEN_CA_DIR}'"
-  fi
-
-  # Need to source the .env file from within the actual curl directory and cannot
-  # spawn sub-process otherwise no access to environment from this script so run inline
-  printVerbose "Sourcing environment to trigger any setup required for packages"
-  curldir="$(ls ${rootfs}/boot | grep curl)"
-  [ -e "${rootfs}/boot/${curldir}" ] || printError "Could not locate curl for bootstrap. Re-run 'zopen init' to retry"
-  chmod -R 755 "${rootfs}/boot/${curldir}"
-  curwd=${PWD}
-  cd "${rootfs}/boot/${curldir}/" || printError "Could not access boot curl directory. Re-run 'zopen init' to retry"
-  . ./.env
-  cd "${curwd}" || printError "Could not change to ${curwd}. Re-run 'zopen init' to retry"
-
-  jqdir="$(ls ${rootfs}/boot | grep jq)"
-  [ -e "${rootfs}/boot/${jqdir}" ] || printError "Could not locate jq for bootstrap. Re-run 'zopen init' to retry"
-  chmod -R 755 "${rootfs}/boot/${jqdir}"
-  curwd=${PWD}
-  cd "${rootfs}/boot/${jqdir}/" || printError "Could not access boot curl directory. Re-run 'zopen init' to retry"
-  . ./.env
-  cd "${curwd}" || printError "Could not change to ${curwd}. Re-run 'zopen init' to retry"
-
-  printInfo "- Updating CA cert"
-  ZOPEN_CA="${ZOPEN_ROOTFS}/${ZOPEN_CA_DIR}"
-  mkdir -p "${ZOPEN_CA}"
-  runAndLog "${MYDIR}/zopen-update-cacert -f ${ZOPEN_CA} -v"
-  [ $? -ne 0 ] && exit $?
-  export ZOPEN_CA="${ZOPEN_CA}/cacert.pem"
-
-  printInfo "- Sourcing environment"
-  . "${configFile}"
-  printInfo "- Using bootstrapped curl and jq to install updated versions (if available)"
-  toolInstall=$(runAndLog "${MYDIR}/zopen-install -y curl jq meta")
-  toolInstall=$?
-  [ "${toolInstall}" -ne 0 ] && printError "Unable to install curl, jq and/or meta; see previous errors and retry the initilisation using the '--re-init' parameter"
-  . "${configFile}"
-
-  printInfo "- zopen bootstrapping complete"
-
-  if ${appendToProfile}; then
-    if ! grep -q ". ${rootfs}/etc/zopen-config" "${HOME}/.profile"; then
-      printVerbose "Line not present (grep returned non-0)"
-      cat << EOF >> "${HOME}/.profile"
-  [ -e "${rootfs}/etc/zopen-config" ] && . ${rootfs}/etc/zopen-config
->>>>>>> 8f8c8829
+cat << EOF >>  "${HOME}/.profile"
+[ -e "${rootfs}/etc/zopen-config" ] && . ${rootfs}/etc/zopen-config
 EOF
   fi
-<<<<<<< HEAD
-fi
-printInfo "${NC}${YELLOW}IMPORTANT: Run '. $rootfs/etc/zopen-config' to enable zopen environment for current session or add it to your .profile.${NC}"
-syslog "$ZOPEN_LOG_PATH/audit.log" "$LOG_A" "$CAT_PACKAGE,$CAT_FILE" "INIT" "" "zopen environment initialised as $ZOPEN_ROOTFS"
-printInfo "${NC}${GREEN}zopen initialization complete.${NC}"
-=======
-  printInfo "${NC}${YELLOW}IMPORTANT: Run '. ${rootfs}/etc/zopen-config' to enable zopen environment for current session or add it to your .profile.${NC}"
-  syslog "${ZOPEN_LOG_PATH}/audit.log" "${LOG_A}" "${CAT_PACKAGE},${CAT_FILE}" "INIT" "" "zopen environment initialised as ${ZOPEN_ROOTFS}"
-  printInfo "${NC}${GREEN}zopen initialization complete.${NC}"
-fi
->>>>>>> 8f8c8829
+fi
+printInfo "${NC}${YELLOW}IMPORTANT: Run '. ${rootfs}/etc/zopen-config' to enable zopen environment for current session or add it to your .profile.${NC}"
+syslog "${ZOPEN_LOG_PATH}/audit.log" "${LOG_A}" "${CAT_PACKAGE},${CAT_FILE}" "INIT" "" "zopen environment initialised as ${ZOPEN_ROOTFS}"
+printInfo "${NC}${GREEN}zopen initialization complete.${NC}"