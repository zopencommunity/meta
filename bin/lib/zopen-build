#!/bin/sh
#
# General purpose build script for ZOSOpenTools ports
#
# ZOPEN_TYPE must be defined to either TARBALL or GIT. This indicates the type of package to build
#
# For more details, see the help which you can get by issuing:
# zopen-build -h

#
# Functions section
#

#
# asciiecho: we are in the process of starting to use 'echo' from coreutils.
# This echo will have a slightly different behaviour than the standard echo in that
# the file will now be tagged as ascii instead of ebcdic
# For compatibility, check the tag of the file after the echo and iconv the file IFF it is IBM-1047
#
asciiecho()
{
  text="$1"
  file="$2"

  if ! echo "${text}" >"${file}"; then
    echo "Unable to echo text to ${file}" >&2
    return 2
  fi
  if [ "$(chtag -p "${file}" | cut -f2 -d' ')" = "IBM-1047" ]; then
    if ! iconv -f IBM-1047 -tISO8859-1 <"${file}" >"${file}_ascii" || ! chtag -tcISO8859-1 "${file}_ascii" || ! mv "${file}_ascii" "${file}"; then
      printError "Unable to convert EBCDIC text to ASCII for ${file}" >&2
    fi
  fi
  return 0
}
  
printEnvVar()
{
  echo "\
CC                   C compiler (defaults to '${ZOPEN_XL_CCD}')
CXX                  C++ compiler (defaults to '${ZOPEN_XL_CXXD}')
CPPFLAGS             C/C++ pre-processor flags (defaults to '${ZOPEN_XL_CPPFLAGSD}')
CFLAGS               C compiler flags (defaults to '${ZOPEN_XL_CFLAGSD}')
CXXFLAGS             C++ compiler flags (defaults to '${ZOPEN_XL_CXXFLAGSD}')
LDFLAGS              C/C++ linker flags (defaults to '${ZOPEN_XL_LDFLAGSD}')
LIBS                 C/C++ libraries (defaults to '')
ZOPEN_TYPE           The type of package to download. Valid types are TARBALL and GIT (required)
ZOPEN_TARBALL_URL    The fully qualified URL that the tarball should be downloaded from (required if ZOPEN_TYPE=TARBALL)
ZOPEN_TARBALL_DEPS   Space-delimited set of source packages this git package depends on to build (required if ZOPEN_TYPE=TARBALL)
ZOPEN_GIT_URL        The fully qualified URL that the git repo should be cloned from (required if ZOPEN_TYPE=GIT)
ZOPEN_GIT_DEPS       Space-delimited set of source packages this tarball package depends on to build (required if ZOPEN_TYPE=GIT)
ZOPEN_GIT_BRANCH     The branch that the git repo should checkout (optional, takes precedence over ZOPEN_GIT_TAG)
ZOPEN_GIT_TAG        The tag that the git repo should checkout as a branch (optional)
ZOPEN_URL            Alternate environment variable instead of ZOPEN_TARBALL_URL or ZOPEN_GIT_URL (alternate to ZOPEN_TARBALL_URL or ZOPEN_GIT_URL) 
ZOPEN_DEPS           Alternate environment variable instead of ZOPEN_TARBALL_DEPS or ZOPEN_GIT_DEPS (alternate to ZOPEN_TARBALL_DEPS or ZOPEN_GIT_DEPS)  
ZOPEN_GIT_SETUP      Specify whether git files should be added to a local repo or if this will be done manually (defaults to Y)
ZOPEN_SRC_DIR        specify a relative source directory to cd to for bootstrap, configure, build, check, install (defaults to '.')
ZOPEN_EXTRA_CPPFLAGS C/C++ pre-processor flags to append to CPPFLAGS (defaults to '')
ZOPEN_EXTRA_CFLAGS   C compiler flags to append to CFLAGS (defaults to '')
ZOPEN_EXTRA_CXXFLAGS C++ compiler flags to append to CXXFLAGS (defaults to '')
ZOPEN_EXTRA_LDFLAGS  C/C++ linker flags to append to LDFLAGS (defaults to '')
ZOPEN_EXTRA_LIBS     C/C++ libraries to append to LIBS (defaults to '')
ZOPEN_NUM_JOBS       Number of jobs that can be run in parallel (defaults to 1/2 the CPUs on the system)
ZOPEN_BOOTSTRAP      Bootstrap program to run. If skip is specified, no bootstrap step is performed (defaults to '${ZOPEN_BOOTSTRAPD}')
ZOPEN_BOOTSTRAP_OPTS Options to pass to bootstrap program (defaults to '${ZOPEN_BOOTSTRAP_OPTSD}')
ZOPEN_CONFIGURE      Configuration program to run. If skip is specified, no configuration step is performed (defaults to '${ZOPEN_CONFIGURED}')
ZOPEN_CONFIGURE_MINIMAL Configuration program will not be passed CFLAGS, LDFLAGS, CPPFLAGS options but will just get them from env vars
ZOPEN_CONFIGURE_OPTS Options to pass to configuration program (defaults to '--prefix=\${ZOPEN_INSTALL_DIR}')
ZOPEN_EXTRA_CONFIGURE_OPTS Extra configure options to pass to configuration program (defaults to '')
ZOPEN_INSTALL_DIR    Installation directory to pass to configuration (defaults to '\${HOME}/zopen/prod/<pkg>')
ZOPEN_MAKE           Build program to run. If skip is specified, no build step is performed (defaults to '${ZOPEN_MAKED}')
ZOPEN_MAKE_MINIMAL   Build program will not be passed CFLAGS, LDFLAGS, CPPFLAGS options but will just get them from env vars
ZOPEN_MAKE_OPTS      Options to pass to build program (defaults to '-j\${ZOPEN_NUM_JOBS}')
ZOPEN_CHECK          Check program to run. If skip is specified, no check step is performed (defaults to '${ZOPEN_CHECKD}') 
ZOPEN_CHECK_OPTS     Options to pass to check program (defaults to '${ZOPEN_CHECK_OPTSD}')
ZOPEN_CHECK_TIMEOUT  Timeout limit in seconds for the check program (defaults to '${ZOPEN_CHECK_TIMEOUTD}')
ZOPEN_IMAGE_REGISTRY Docker image registry to an OCI image to (use with --oci option)
ZOPEN_IMAGE_DOCKERFILE_NAME Dockerfile name (default: Dockerfile)
ZOPEN_IMAGE_DOCKER_NAME Docker/podman tool name (default: podman)
ZOPEN_IMAGE_REGISTRY_ID The ID to authenticate to the Docker image registry (use with --oci option)
ZOPEN_IMAGE_REGISTRY_KEY_FILE The file containing the key to authenticate to the Docker image registry (use with --oci option)
ZOPEN_LOG_DIR        The directory to store build logs (defaults to '${ZOPEN_ROOT}/log')
ZOPEN_INSTALL        Installation program to run. If skip is specified, no installation step is performed (defaults to '${ZOPEN_INSTALLD}')
ZOPEN_INSTALL_OPTS   Options to pass to installation program (defaults to '${ZOPEN_INSTALL_OPTSD}')
ZOPEN_CLEAN          Clean up program to run (defaults to '${ZOPEN_CLEAND}')
ZOPEN_CLEAN_OPTS     Options to pass to clean up  program (defaults to '${ZOPEN_CLEAN_OPTSD}')"

}

export utildir="$(cd "$(dirname "$0")" >/dev/null 2>&1 && pwd -P)"
export utilparentdir="$(cd "$(dirname "$0")/../.." >/dev/null 2>&1 && pwd -P)"

. "${utildir}/common.inc"

# Temporary files
for tmp in "$TMPDIR" "$TMP" /tmp
do
  if [ ! -z $tmp ] && [ -d $tmp ]; then
    TEMP_C_FILE="$tmp/$LOGNAME.c"
    break
  fi
done
TMP_FIFO_PIPE="$tmp/$LOGNAME.pipe"


# Capture start time before setting trap
fullBuildStartTime=$SECONDS

# Remove temoraries on exit and report elapsed time
cleanupOnExit() {
    rv=$?
    [ -f $TEMP_C_FILE ] && rm -rf $TEMP_C_FILE
    [ -p $TMP_FIFO_PIPE ] && rm -rf $TMP_FIFO_PIPE
    if [ ! -z "$TEE_PID" ]; then
      if kill -0 $TEE_PID 2>/dev/null; then
        kill -9 $TEE_PID;
      fi
    fi
    printElapsedTime info "zopen-build" $fullBuildStartTime
    trap - EXIT # clear the EXIT trap so that it's not double called
    exit $rv
}

trap "cleanupOnExit" EXIT INT TERM QUIT HUP

setDefaults()
{
  export ZOPEN_XL_CCD="xlclang"
  export ZOPEN_XL_CXXD="xlclang++"
  export ZOPEN_XL_CPPFLAGSD="-DNSIG=42 -D_XOPEN_SOURCE=600 -D_ALL_SOURCE -D_OPEN_SYS_FILE_EXT=1 -D_AE_BIMODAL=1 -D_ENHANCED_ASCII_EXT=0xFFFFFFFF"
  export ZOPEN_XL_CFLAGSD="-qascii -std=gnu11 -qnocsect -qenum=int"
  export ZOPEN_XL_CXXFLAGSD="-+ -qascii -qnocsect -qenum=int"
  export ZOPEN_XL_LDFLAGSD="-Wl,edit=no"
  export ZOPEN_CLANG_CCD="clang"
  export ZOPEN_CLANG_CXXD="clang++"
  export ZOPEN_CLANG_CPPFLAGSD="-DNSIG=42 -D_XOPEN_SOURCE=600 -D_ALL_SOURCE -D_OPEN_SYS_FILE_EXT=1 -D_AE_BIMODAL=1 -D_ENHANCED_ASCII_EXT=0xFFFFFFFF"
  export ZOPEN_CLANG_CFLAGSD="-fzos-le-char-mode=ascii -std=gnu11 -mnocsect -fno-short-enums"
  export ZOPEN_CLANG_CXXFLAGSD="-fzos-le-char-mode=ascii -mnocsect -fno-short-enums"
  export ZOPEN_CLANG_LDFLAGSD="-Wl,-bedit=no"
  export ZOPEN_COMPD=XL

  export ZOPEN_BOOTSTRAPD="./bootstrap"
  export ZOPEN_BOOTSTRAP_OPTSD=""
  export ZOPEN_CONFIGURED="./configure"
  export ZOPEN_MAKED="make"
  export ZOPEN_CHECKD="make"
  export ZOPEN_CHECK_OPTSD="check"
  export ZOPEN_CHECK_TIMEOUTD="12600" # 3.5 hours
  export ZOPEN_INSTALLD="make"
  export ZOPEN_INSTALL_OPTSD="install"
  export ZOPEN_CLEAND="make"
  export ZOPEN_CLEAN_OPTSD="clean"
  if [ -z "$ZOPEN_IMAGE_DOCKERFILE_NAME" ]; then
    export ZOPEN_IMAGE_DOCKERFILE_NAME="Dockerfile"
  fi
  if [ -z "$ZOPEN_IMAGE_DOCKER_NAME" ]; then
    export ZOPEN_IMAGE_DOCKER_NAME="podman"
  fi
  export ZOPEN_TEST_STATUS_ALL_PASSED=0
  export ZOPEN_TEST_STATUS_MOST_PASSED=1
  export ZOPEN_TEST_STATUS_SOME_PASSED=2
  export ZOPEN_TEST_STATUS_NONE_PASSED=3
  export ZOPEN_TEST_STATUS_ERROR=4
  export ZOPEN_TEST_STATUS_SKIPPED=5
  unset ZOPEN_EXTRA_CPPFLAGS
  unset ZOPEN_EXTRA_CFLAGS
  unset ZOPEN_EXTRA_CXXFLAGS
  unset ZOPEN_EXTRA_LDFLAGS
  unset ZOPEN_EXTRA_LIBS
  return 0
}

printSyntax()
{
  args=$*
  (echo ""
  echo "zopen-build is a general purpose build script to be used with the ZOSOpenTools ports."
  echo "The specifics of how the tool works can be controlled through environment variables."
  echo "The only environment variables you _must_ specify are to tell zopen-build where the "
  echo "  source is, and in what format type the source is stored."
  echo "By default, the environment variables are defined in a file named buildenv in the "
  echo "  root directory of the <package>port github repository"
  echo "To see a fully functioning z/OSOpenTools sample port"
  echo "  see: https://github.com/ZOSOpenTools/zotsampleport"
  echo ""
  echo "Syntax: zopen-build [<option>]*"
  echo "  where <option> may be one or more of:"
  echo "  -h: print this information"
  echo "  -v: run in verbose mode"
  echo "  -vv: run in very verbose mode (sets environment variables V=1 and VERBOSE=1)"
  echo "  -u|--upgradedeps: upgrade all dependencies by running zopen download"
  echo "  --buildtype: release|debug. The default is release"
  echo "  --comp: xl|clang.  The compiler used for building.  The default is xl."
  echo "  --oci: build and publish an OCI image to \$ZOPEN_IMAGE_REGISTRY"
  echo "  -e <env file>: source <env file> instead of buildenv to establish build environment"
  echo "  -c|--clean: Deletes all of the build output and forces reconfigure with next build"
  echo "  -f|--force-rebuild: forces a rebuild, including running bootstrap and configure again"
  echo "  -g|--get-source: get the source and apply patch without building"
  echo "  -gp|--generate-pax: generate a pax.Z file based on the install contents"
  echo "  -nosym|--nosymlink: da not generate a symlink from the project name to \${ZOPEN_INSTALL_DIR}"
  echo "  -s: exec a shell before running configure.  Useful when manually building ports."
  opts=$(printEnvVar)
  echo "${opts}" )>&2
}

processOptions()
{
  args=$*
  verbose=false
  publishOCI=false
  skipcheck=false
  buildInReleaseMode=true
  startShell=false
  cleanupBuild=false
  forceRebuild=false
  buildEnvFile="./buildenv"
  getSourceOnly=false
  generatePax=false
  generateSymLink=true
  depsPath="$HOME/zopen/prod|$HOME/zopen/boot|/usr/bin/zopen/"
  if [ ! -z "$ZOPEN_SEARCH_PATH" ]; then
    depsPath="$ZOPEN_SEARCH_PATH/prod|$ZOPEN_SEARCH_PATH/boot|$depsPath"
  fi
  forceUpgradeDeps=false
  while [[ $# -gt 0 ]]; do
    case $1 in
      "-h" | "--h" | "-help" | "--help" | "-?" | "-syntax")
        printSyntax "${args}"
        return 4
        ;;
      "-v" | "--v" | "-verbose" | "--verbose")
        verbose=true
        ;;
      "-vv" | "--vv" | "-veryverbose" | "--veryverbose")
        export V=1
        export VERBOSE=1
        verbose=true
        ;;
      "-u" | "--upgradeDeps")
        forceUpgradeDeps=true
        ;;
      "-buildtype" | "--buildtype" | "-b")
        shift
        btype=$(echo "$1" | awk '{print toupper($0)}')
        if [ "$btype" = "DEBUG" ]; then
          buildInReleaseMode=false
        fi
        ;;
      "-comp" | "--comp")
        shift
        ZOPEN_COMP=$1 # We will uppercase this later
        ;;
      "-oci" | "--oci")
        publishOCI=true
        ;;
      "-sc" | "--skipcheck")
        skipcheck=true
        ;;
      "-d" | "--depspath")
        shift
        depsPath="${1}|${depsPath}"
        ;;
      "-e" | "--env")
        shift
        buildEnvFile=$1
        ;;
      "-c" | "--clean")
        cleanupBuild=true
        ;;
      "-f" | "--force-rebuild")
        forceRebuild=true
        ;;
      "-g" | "--get-source")
        getSourceOnly=true
        ;;
      "-gp" | "--generate-pax")
        generatePax=true
        ;;
      "-nosym" | "--nosymlink")
        generateSymLink=false
        ;;
      "-s" | "--shell")
        startShell=true
        ;;
      *)
        printError "Unknown option ${arg} specified"
        ;;
    esac
    shift
  done
}

loadBuildEnv()
{
  if [ ! -r $buildEnvFile ]; then
    printError "Build environment file '$buildEnvFile' does not exist or is not readable"
  fi

  # Indicates to .env script that we're in zopen build
  export ZOPEN_IN_ZOPEN_BUILD=1

  . $buildEnvFile
}

checkEnv()
{
  #
  # Specify ZOPEN_TYPE as either TARBALL or GIT
  # To specify a URL, you can either be specific (e.g. ZOPEN_TARBALL_URL or ZOPEN_GIT_URL) or you can be general (e.g. ZOPEN_URL)
  # and to specify DEPS, you can either be specific (e.g. ZOPEN_TARBALL_DEPS or ZOPEN_GIT_DEPS) or you can be general (e.g. ZOPEN_DEPS).
  # This flexibility is nice so that for software packages that support both types (e.g. gnu make), you can provide all of
  # ZOPEN_TARBALL_URL, ZOPEN_TARBALL_DEPS, ZOPEN_GIT_URL, ZOPEN_GIT_DEPS in your environment set up and then specify the type using
  # ZOPEN_TYPE=GIT|URL (e.g. only one line needs to be changed).
  # For software packages that only support one type, you can just specify ZOPEN_URL, ZOPEN_DEPS, and ZOPEN_TYPE.
  #
  printHeader "Checking environment configuration"

  if [ "${ZOPEN_TYPE}x" = "TARBALLx" ]; then
    if [ "${ZOPEN_TARBALL_URL}x" = "x" ]; then
      export ZOPEN_TARBALL_URL="${ZOPEN_URL}"
    fi
    if [ "${ZOPEN_TARBALL_DEPS}x" = "x" ]; then
      export ZOPEN_TARBALL_DEPS="${ZOPEN_DEPS}"
    fi
  elif [ "${ZOPEN_TYPE}x" = "GITx" ]; then
    if [ "${ZOPEN_GIT_URL}x" = "x" ]; then
      export ZOPEN_GIT_URL="${ZOPEN_URL}"
    fi

    if [ "${ZOPEN_GIT_DEPS}x" = "x" ]; then
      export ZOPEN_GIT_DEPS="${ZOPEN_DEPS}"
    fi
  else
    printError "ZOPEN_TYPE must be one of TARBALL or GIT. ZOPEN_TYPE=${ZOPEN_TYPE} was specified"
  fi

  ZOPEN_CHECK_RESULTS="zopen_check_results"
  if ! command -V "${ZOPEN_CHECK_RESULTS}" >/dev/null 2>&1; then
    if [ "${ZOPEN_CHECK}x" != "skipx" ] && ! ${skipcheck}; then
       export ZOPEN_CHECK_RESULTS="${ZOPEN_ROOT}/portchk.sh"
       if ! [ -x "${ZOPEN_CHECK_RESULTS}" ]; then
          printError "zopen_check_results script needs to be provided to check the results."
       fi
    fi 
  fi

  ZOPEN_APPEND_TO_ENV="zopen_append_to_env"
  ZOPEN_APPEND_TO_SETUP="zopen_append_to_setup"

  if [ "${ZOPEN_TYPE}x" = "TARBALLx" ]; then
    if [ "${ZOPEN_TARBALL_URL}x" = "x" ]; then
      printError "ZOPEN_URL or ZOPEN_TARBALL_URL needs to be defined to the root directory of the tool being ported"
    fi
    if [ "${ZOPEN_TARBALL_DEPS}x" = "x" ]; then
      printError "ZOPEN_DEPS or ZOPEN_TARBALL_DEPS needs to be defined to the ported tools this depends on"
    fi
    implicitDeps="curl tar"
    ext=${ZOPEN_TARBALL_URL##*.}
    if [ "${ext}x" = "xzx" ]; then
      implicitDeps="${implicitDeps} xz"
    elif [ "${ext}x" = "gzx" ]; then
      implicitDeps="${implicitDeps} gzip"
    elif [ "${ext}x" = "bz2x" ]; then
      implicitDeps="${implicitDeps} bzip2"
    fi
    printVerbose "Implicitly adding tarball dependencies: ${implicitDeps}"
    ZOPEN_TARBALL_DEPS="${implicitDeps} ${ZOPEN_TARBALL_DEPS}"
  elif [ "${ZOPEN_TYPE}x" = "GITx" ]; then
    if [ "${ZOPEN_GIT_URL}x" = "x" ]; then
      printError "ZOPEN_URL or ZOPEN_GIT_URL needs to be defined to the root directory of the tool being ported"
    fi
    if [ "${ZOPEN_GIT_DEPS}x" = "x" ]; then
      printError "ZOPEN_DEPS or ZOPEN_GIT_DEPS needs to be defined to the ported tools this depends on"
    fi
    implicitDeps="git"
    printVerbose "Implicitly adding git dependencies: ${implicitDeps}"
    ZOPEN_GIT_DEPS="${implicitDeps} ${ZOPEN_GIT_DEPS}"
  fi

  export ZOPEN_CA="${utilparentdir}/cacert.pem"
  if ! [ -r "${ZOPEN_CA}" ]; then
    printError "Internal Error. Certificate ${ZOPEN_CA} is required. Use zopen update-cacert to update."
  fi

  #
  # For the compilers and corresponding flags, you need to either specify both the compiler and flag, or neither
  # since the flags are not compatible across compilers, and only the xlclang and xlclang++ compilers are used by default
  #
  if { [ "${CC}x" = "x" ] && [ "${CFLAGS}x" != "x" ]; } || { [ "${CC}x" != "x" ] && [ "${CFLAGS}x" = "x" ]; } then
    printWarning "Either specify both CC and CFLAGS or neither, but not just one"
  fi
  if { [ "${CXX}x" = "x" ] && [ "${CXXFLAGS}x" != "x" ]; } || { [ "${CXX}x" != "x" ] && [ "${CXXFLAGS}x" = "x" ]; } then
    printWarning "Either specify both CXX and CXXFLAGS or neither, but not just one"
  fi
}

setDepsEnv()
{
  if [ "${ZOPEN_TYPE}x" = "TARBALLx" ]; then
    deps="${ZOPEN_TARBALL_DEPS}"
  else
    deps="${ZOPEN_GIT_DEPS}"
  fi

  orig="${PWD}"
  # Filter out duplicate deps
  deps=$(echo "$deps" | xargs | tr ' ' '\n' | sort -u)
  for dep in $deps; do
    foundDep=false
    for path in `echo ${depsPath} | tr '|' '\n'` ; do
      if [ -r "$path/${dep}/.env" ]; then
        depdir="$path/${dep}"
        # Avoid double sourcing the .env if we're forcing an upgrade on it
        if ! $forceUpgradeDeps; then
          printVerbose "Setting up ${depdir} dependency environment"
          cd "${depdir}" && . ./.env
        fi
        foundDep=true
        break
      fi
    done
    if ! $foundDep || $forceUpgradeDeps; then
      if ! $forceUpgradeDeps; then
        printWarning "Dependency $dep not found. Downloading via zopen-download"
      else
        printHeader "Upgrading dependency $dep. Downloading via zopen-download"
      fi
      # Use the first path specified in the dependency search list
      path=$(echo ${depsPath} | tr '|' '\n' | head -1)
      printVerbose "Running zopen download -r $dep -d $path"
      if ! zopen download -r $dep -d $path; then
        printError "zopen download command failed"
      fi
      printVerbose "Setting up upgraded ${path}/${dep} dependency environment"
      cd "${path}/${dep}" && . ./.env
    fi
  done
  cd "${orig}" || exit 99
}

setEnv()
{
  # Set up the compiler and option variables
  # CC - the C compiler
  # CXX - the C++ compiler
  # CPPFLAGS - preprocessing options, common to CC & CXX
  # CFLAGS - options for CC
  # CXXFLAGS - options for CXX

  # Decide which compiler is being used XL or CLANG
  if [ "${ZOPEN_COMP}x" = "x" ]; then
    export ZOPEN_COMP="${ZOPEN_COMPD}"
  else
    # user specified, so normalize in upper case
    ZOPEN_COMP=$(echo "${ZOPEN_COMP}" | tr '[a-z]' '[A-Z]')
  fi

  # Use the right set of default options
  case "${ZOPEN_COMP}" in 
    XL)
      export ZOPEN_CCD="${ZOPEN_XL_CCD}"
      export ZOPEN_CXXD="${ZOPEN_XL_CXXD}"
      export ZOPEN_CPPFLAGSD="${ZOPEN_XL_CPPFLAGSD}"
      export ZOPEN_CFLAGSD="${ZOPEN_XL_CFLAGSD}"
      export ZOPEN_CXXFLAGSD="${ZOPEN_XL_CXXFLAGSD}"
      export ZOPEN_LDFLAGSD="${ZOPEN_XL_LDFLAGSD}"
      optflags="-O3"
      ;;
    CLANG)
      export ZOPEN_CCD="${ZOPEN_CLANG_CCD}"
      export ZOPEN_CXXD="${ZOPEN_CLANG_CXXD}"
      export ZOPEN_CPPFLAGSD="${ZOPEN_CLANG_CPPFLAGSD}"
      export ZOPEN_CFLAGSD="${ZOPEN_CLANG_CFLAGSD}"
      export ZOPEN_CXXFLAGSD="${ZOPEN_CLANG_CXXFLAGSD}"
      export ZOPEN_LDFLAGSD="${ZOPEN_CLANG_LDFLAGSD}"
      optflags="-O3"
      ;;
    *)
      printError "Unrecognize compiler '${ZOPEN_COMP}'"
      ;;
  esac


  if [ "${CC}x" = "x" ]; then
    export CC="${ZOPEN_CCD}"
  fi
  if [ "${CXX}x" = "x" ]; then
    export CXX="${ZOPEN_CXXD}"
  fi

  case "${ZOPEN_COMP}" in 
    XL)
      # Confirm xlclang is OEL 1.0.0 (aka __COMPILER_VER__=42040001)
      ccraw=$(touch $TEMP_C_FILE && ${CC} -E -qshowmacros $TEMP_C_FILE | grep '__COMPILER_VER__' | awk '{print substr($3,3)}')
      if [ "${ccraw}x" = "x" ]; then
        printError "xlclang compiler specified, but it is not a 'IBM C/C++ for Open Enterprise Languages on z/OS' compiler"
      fi 
      if [ ${ccraw} -lt 42040001 ] ; then
        printError "xlclang compiler specified, need to be running IBM C for Open Enterprise Languages on z/OS 1"
      fi

      # Confirm xlclang is OEL 1.0.0 (aka __COMPILER_VER__=42040001)
      ccraw=$(touch $TEMP_C_FILE && ${CXX} -+ -E -qshowmacros $TEMP_C_FILE | grep '__COMPILER_VER__' | awk '{print substr($3,3)}')
      if [ "${ccraw}x" = "x" ]; then
        printError "xlclang++ compiler specified, but it is not a 'IBM C/C++ for Open Enterprise Languages on z/OS' compiler"
      fi 
      if [ ${ccraw} -lt 42040001 ] ; then
        printError "xlclang++ compiler specified, need to be running IBM C for Open Enterprise Languages on z/OS 1"
      fi
      ;;
    CLANG)
      # Confirm clang is at least OEL 2.0.0 (aka __COMPILER_VER__=50000000)
      ccraw=$(${CC} -E -dM - </dev/null | grep '__COMPILER_VER__' | awk '{print substr($3,3)}')
      if [ "${ccraw}x" = "x" ]; then
        printError "clang compiler specified, but it is not a 'IBM C/C++ for Open Enterprise Languages on z/OS' compiler"
      fi 
      if [ ${ccraw} -lt 50000000 ] ; then
        printError "clang compiler specified, need to be running at least IBM C for Open Enterprise Languages on z/OS 2"
      fi

      # Confirm clang++ is at least OEL 2.0.0 (aka __COMPILER_VER__=50000000)
      ccraw=$(${CXX} -x c++ -E -dM - </dev/null | grep '__COMPILER_VER__' | awk '{print substr($3,3)}')
      if [ "${ccraw}x" = "x" ]; then
        printError "clang++ compiler specified, but it is not a 'IBM C/C++ for Open Enterprise Languages on z/OS' compiler"
      fi 
      if [ ${ccraw} -lt 50000000 ] ; then
        printError "clang compiler specified, need to be running at least IBM C for Open Enterprise Languages on z/OS 2"
      fi
      ;;
  esac

  if [ "${CPPFLAGS}x" = "x" ]; then
    export CPPFLAGS="${ZOPEN_CPPFLAGSD}" 
  fi
  if [ "${CFLAGS}x" = "x" ]; then
    export CFLAGS="${ZOPEN_CFLAGSD}"
  fi

  if [ "${CXXFLAGS}x" = "x" ]; then
    export CXXFLAGS="${ZOPEN_CXXFLAGSD}"
  fi

  if $buildInReleaseMode; then
    CFLAGS="${CFLAGS} ${optflags}";
    CXXFLAGS="${CXXFLAGS} ${optflags}";
  else
    # In debug mode, do not set linker edit=no option so that we can inspect symbols
    ZOPEN_LDFLAGSD=""
  fi

  if [ "${LDFLAGS}x" = "x" ]; then
    export LDFLAGS="${ZOPEN_LDFLAGSD}"
  fi

  # For compatibility with the default 'make' /etc/startup.mk on z/OS
  export CCC="${CXX}"
  export CCCFLAGS="${CXXFLAGS}"

  # Certificate information
  export SSL_CERT_FILE="${ZOPEN_CA}"
  export GIT_SSL_CAINFO="${ZOPEN_CA}"
  export CURL_CA_BUNDLE="${ZOPEN_CA}"

  setDepsEnv

  # Dependencies such as libraries may add flags 
  export CPPFLAGS="${CPPFLAGS} ${ZOPEN_EXTRA_CPPFLAGS}"
  export CFLAGS="${CFLAGS} ${ZOPEN_EXTRA_CFLAGS}"
  export CXXFLAGS="${CXXFLAGS} ${ZOPEN_EXTRA_CXXFLAGS}"
  export LDFLAGS="${LDFLAGS} ${ZOPEN_EXTRA_LDFLAGS}"
  export LIBS="${ZOPEN_EXTRA_LIBS}"

  if [ "${ZOPEN_NUM_JOBS}x" = "x" ]; then
    ZOPEN_NUM_JOBS=$("${utildir}/numcpus.rexx")

    # Use half of the CPUs by default
    export ZOPEN_NUM_JOBS=$((ZOPEN_NUM_JOBS / 2))
  fi

  if [ $ZOPEN_NUM_JOBS -lt 1 ]; then
    export ZOPEN_NUM_JOBS=1
  fi

  if [ "${ZOPEN_BOOTSTRAP}x" = "x" ]; then
    export ZOPEN_BOOTSTRAP="${ZOPEN_BOOTSTRAPD}"
  fi
  if [ "${ZOPEN_BOOTSTRAP_OPTS}x" = "x" ]; then
    export ZOPEN_BOOTSTRAP_OPTS="${ZOPEN_BOOTSTRAP_OPTSD}"
  fi
  if [ "${ZOPEN_CONFIGURE}x" = "x" ]; then
    export ZOPEN_CONFIGURE="${ZOPEN_CONFIGURED}"
  fi
  if [ "${ZOPEN_MAKE}x" = "x" ]; then
    export ZOPEN_MAKE="${ZOPEN_MAKED}"
  fi
  if [ "${ZOPEN_MAKE_OPTS}x" = "x" ]; then
    export ZOPEN_MAKE_OPTS="-j${ZOPEN_NUM_JOBS}"
  fi
  if [ "${ZOPEN_CHECK}x" = "x" ]; then
    export ZOPEN_CHECK="${ZOPEN_CHECKD}"
  fi
  if [ "${ZOPEN_CHECK_TIMEOUT}x" = "x" ]; then
    export ZOPEN_CHECK_TIMEOUT="${ZOPEN_CHECK_TIMEOUTD}"
  fi
  if [ "${ZOPEN_CHECK_OPTS}x" = "x" ]; then
    export ZOPEN_CHECK_OPTS="${ZOPEN_CHECK_OPTSD}"
  fi
  if [ "${ZOPEN_INSTALL}x" = "x" ]; then
    export ZOPEN_INSTALL="${ZOPEN_INSTALLD}"
  fi
  if [ "${ZOPEN_INSTALL_OPTS}x" = "x" ]; then
    export ZOPEN_INSTALL_OPTS="-j${ZOPEN_NUM_JOBS} ${ZOPEN_INSTALL_OPTSD}"
  fi
  if [ "${ZOPEN_CLEAN}x" = "x" ]; then
    export ZOPEN_CLEAN="${ZOPEN_CLEAND}"
  fi
  if [ "${ZOPEN_CLEAN_OPTS}x" = "x" ]; then
    export ZOPEN_CLEAN_OPTS="${ZOPEN_CLEAN_OPTSD}"
  fi
  LOG_PFX=$(date +%C%y%m%d_%H%M%S)
}

#
# Tag files that we do not plan to put under 'git' for patching as binary
#
tagBinaryFiles()
{
  absdir="$1"
  (cd "${absdir}" && find . -name "*.pdf" -o -name "*.png" -o -name "*.bat" -o -name "*.jpg" -o -name "*.gif" -o -name "*.ttf" -o -name "*.wbmp" -name "*.gmo" -name "*.po" -name "*.der" ! -type d ! -type l | xargs -I {} chtag -b {})
}

tagUntaggedFilesAsISO8859_1()
{
  absdir="$1"
  (cd "${absdir}" && chtag -qpR . | awk '{ if ($1 == "-") { if (NF == 4) { print $4 } else { sub(/^[ ]*([^ ]+ +){3}/, ""); print $0; }}}' | xargs -I {} chtag -tcISO8859-1 {})
}
#
# 'Quick' way to find untagged non-binary files. If the list of extensions grows, something more
# elegant is required
#
tagTree()
{
  dir="$1"
  absdir=$(cd ${dir} && echo "${PWD}")
  tagBinaryFiles "${absdir}"
  tagUntaggedFilesAsISO8859_1 "${absdir}"
}

gitClone()
{
  if ! git --version >/dev/null 2>/dev/null; then
    printError "git is required to download from the git repo"
  fi
  gitraw=$(git --version | awk '{print $3;}')
  v=${gitraw%%.*}
  vr=${gitraw%.*}
  r=${vr##*.}
  if [ ${v} -lt 2 ] || [ ${r} -lt 26 ]; then 
    printError "Need to be running at least git 2.26"
  fi

  gitname=$(basename "$ZOPEN_GIT_URL")
  dir=${gitname%%.*}
  if [ -d "${dir}" ]; then
    printInfo "Using existing git clone'd directory ${dir}"
  else
    printInfo "Clone and create ${dir}"
    if ! runAndLog "git clone \"${ZOPEN_GIT_URL}\""; then
      printError "Unable to clone ${gitname} from ${ZOPEN_GIT_URL}"
    fi
    forceRebuild=true
    if [ "${ZOPEN_GIT_BRANCH}x" != "x" ]; then
      if ! git -C "${dir}" checkout "${ZOPEN_GIT_BRANCH}" >/dev/null; then
        printError"Unable to checkout ${ZOPEN_GIT_URL} branch ${ZOPEN_GIT_BRANCH}"
      fi
    elif [ "${ZOPEN_GIT_TAG}x" != "x" ]; then
      if ! git -C "${dir}" checkout tags/"${ZOPEN_GIT_TAG}" -b "${ZOPEN_GIT_TAG}" >/dev/null; then
        printError"Unable to checkout ${ZOPEN_GIT_URL} tag ${ZOPEN_GIT_TAG}"
      fi
    fi
    tagTree "${dir}"
  fi
  echo "${dir}"
}

extractTarBall()
{
  tarballz="$1"
  dir="$2"

  printInfo "Extract tarball ${tarballz} into ${dir}"
  ext=${tarballz##*.}
  if [ "${ext}x" = "xzx" ]; then
    if ! xz -d "${tarballz}"; then
      printError "Unable to use xz to decompress ${tarballz}"
    fi
    tarball=${tarballz%%.xz}
  elif [ "${ext}x" = "gzx" ]; then
    if ! gunzip "${tarballz}"; then
      printError "Unable to use gunzip to decompress ${tarballz}"
    fi
    tarball=${tarballz%%.gz}
  elif [ "${ext}x" = "bz2x" ]; then
    if ! bunzip2 "${tarballz}"; then
      printError "Unable to use bunzip2 to decompress ${tarballz}"
    fi
    tarball=${tarballz%%.bz2}
  else
    printError "Extension ${ext} is an unsupported compression technique. Add code"
  fi

  tar -xf "${tarball}" 2>&1 >/dev/null | grep -v FSUM7171 >/dev/null
  if [ $? -gt 1 ]; then
    printError "Unable to untar ${tarball}"
  fi
  rm -f "${tarball}"

  # tar will incorrectly tag files as 1047, so just clear the tags
  chtag -R -r "${dir}"

  tagTree "${dir}"
  cd "${dir}" || printError "Cannot cd to ${dir}"

  # Clean up .git* files since we will be creating our own local git repo for applying patches
  rm -rf .git* .travis*

  # Create .gitattributes file 
  if ! asciiecho "* text working-tree-encoding=ISO8859-1" ".gitattributes"; then
    printError "Unable to create .gitattributes for tarball"
  fi

  #
  # Need to keep this line and 'tagFilesAsBinary' in sync
  # Perhaps this can be done with a function but be aware of blanks, newlines, etc. in file names
  #
  if [ "${ZOPEN_GIT_SETUP}x" = "Nx" ]; then
    if ! git init . >/dev/null || ! git commit --allow-empty -m "Create Empty Repository for patch management" >/dev/null; then
      printError "Unable to initialize empty git repository for tarball"
    fi
  else
    if ! git init . >/dev/null; then
      printError "Unable to initialize git repository for tarball"
    fi

    if ! asciiecho "
*.jpg
*.dvi
*.xz
*.gz
*.jpeg
*.png
*.gif
*.bat
*.pdf
*.ttf
*.wbmp
*.gmo
*.po
*.der
" ".gitignore"; then
      printError "Unable to create .gitignore for tarball"
    fi

    if ! git add . >/dev/null; then
      printError "Unable to add files for git repository"
    fi

    if ! git commit --allow-empty -m "Create Repository for patch management" >/dev/null; then
      printError "Unable to commit git repository"
    fi
  fi
}

downloadTarBall()
{
  if ! curl --version >/dev/null; then
    printError "curl is required to download a tarball"
  fi
  tarballz=$(basename "$ZOPEN_TARBALL_URL")
  dir=${tarballz%%.tar.*}
  if [ -d "${dir}" ]; then
    echo "Using existing tarball directory ${dir}" >&2
  else
    forceRebuild=true
    if ${verbose}; then
      printVerbose "curl -L -o ${tarballz} ${ZOPEN_TARBALL_URL}"
    fi
    #
    # Some older tarballs (openssl) contain a pax_global_header file. Remove it
    # in advance so that unzip won't fail
    #
    rm -f pax_global_header

    # 
    # Some sites fail on the first call because the name resolver hasn't resolved.
    # Make a first call to just get the headers and toss everything out just to
    # set up the cache (requirec for openssl)
    #
    curl -I "${ZOPEN_TARBALL_URL}" >/dev/null 2>&1

    if ! curl -L -0 -o "${tarballz}" "${ZOPEN_TARBALL_URL}";  then
      if [ -f "${tarballz}" ] && [ $(wc -c "${tarballz}" | awk '{print $1}') -lt 1024 ]; then
        cat "${tarballz}" >/dev/null
      else
        printError "Re-try curl for diagnostics"
        curl -L -0 -o /dev/null "${ZOPEN_TARBALL_URL}"
      fi
      printError "Unable to download ${tarballz} from ${ZOPEN_TARBALL_URL}"
    fi
    # curl tags the file as ISO8859-1 (oops) so the tag has to be removed
    chtag -b "${tarballz}"

    extractTarBall "${tarballz}" "${dir}"
  fi
  echo "${dir}"
}

#
# This function applies patches previously created.
# To _create_ a patch, do the following:
#  -If required, create a sub-directory in the ${ZOPEN_ROOT}/patches directory called PR<x>, where <x> indicates
#   the order of the pull-request (e.g. if PR3 needs to be applied before your PR, make sure your PR
#   is at least PR4)
#  -Create, or update the PR readme called ${ZOPEN_ROOT}/patches/PR<x>/README.md describing this patch
#  -For each file you have changed:
#   -cd to the code directory and perform git diff <filename> >${ZOPEN_ROOT}/patches/PR<x>/<filename>.patch
#
applyPatches()
{
  printHeader "Applying patches"
  if [ "${ZOPEN_TYPE}x" = "TARBALLx" ]; then
    tarballz=$(basename "$ZOPEN_TARBALL_URL")
    code_dir="${ZOPEN_ROOT}/${tarballz%%.tar.*}"
  else
    gitname=$(basename "$ZOPEN_GIT_URL")
    code_dir="${ZOPEN_ROOT}/${gitname%%.*}"
  fi

  patch_dir="${ZOPEN_ROOT}/patches"
  if ! [ -d "${patch_dir}" ]; then
    printWarning "${patch_dir} does not exist - no patches to apply"
    return 0
  fi

  moved=false
  if [ -d "${code_dir}/.git-for-patches" ] && ! [ -d "${code_dir}/.git" ]; then
    mv "${code_dir}/.git-for-patches" "${code_dir}/.git" || exit 99
    moved=true
  fi

  if ! [ -d "${code_dir}/.git" ]; then
    printWarning "applyPatches requires ${code_dir} to be git-managed but there is no .git directory. No patches applied"
    return 0
  fi

  patches=$( (cd "${patch_dir}" && find . -name "*.patch" | sort))
  if [ "${patches}x" = "x" ]; then
    printWarning "No patches in ${patch_dir} to apply"
    return 0
  fi
  results=$( (cd "${code_dir}" && git status --porcelain --untracked-files=no 2>&1))
  failedcount=0
  if [ "${results}" != '' ]; then
    printInfo "Existing Changes are active in ${code_dir}."
    printInfo "To re-apply patches, perform a git reset on ${code_dir} prior to running applyPatches again."
    return 0
  else
    for patch in $patches; do
      p="${patch_dir}/${patch}"

      patchsize=$(wc -c "${p}" | awk '{ print $1 }')
      if [ ${patchsize} -eq 0 ]; then
        printWarning "Warning: patch file ${p} is empty - nothing to be done"
      else
        printInfo "Applying ${p}"
        if ! out=$( (cd "${code_dir}" && git apply --check "${p}" 2>&1 && git apply "${p}" 2>&1 )); then
          printSoftError "Patch of make tree failed (${p})."
          printSoftError "${out}"
          failedcount=$((failedcount + 1))
          break
        fi
      fi
    done
  fi

  # Tag the files that were just updated (again) as ASCII (hopefully can remove after we build our own git)
  (cd "${code_dir}" && git status --untracked-files -s | awk '{ $1=""; print; }' | xargs -I {} chtag -tcISO8859-1 {})
  if ${moved}; then
    mv "${code_dir}/.git" "${code_dir}/.git-for-patches" || exit 99
  fi

  if [ $failedcount -ne 0 ]; then
    exit $failedcount
  fi
  return 0
}

getCode()
{
  printHeader "Building ${ZOPEN_ROOT}"
  cd "${ZOPEN_ROOT}" || exit 99

  if [ "${ZOPEN_TYPE}x" = "GITx" ]; then
    printInfo "Checking if git directory already cloned"
    if ! dir=$(gitClone); then
      return 4
    fi
  elif [ "${ZOPEN_TYPE}x" = "TARBALLx" ]; then
    printInfo "Checking if tarball already downloaded"
    if ! dir=$(downloadTarBall); then
      return 4
    fi
  else
    printError "ZOPEN_TYPE should be one of GIT or TARBALL"
    return 4
  fi
  echo "${dir}"
}

create_fifo_pipe()
{
  file="$1"
  if [ -p $TMP_FIFO_PIPE ]; then
    rm $TMP_FIFO_PIPE
  fi
  mkfifo $TMP_FIFO_PIPE
  chtag -tc 819 $TMP_FIFO_PIPE
  touch ${file} && chtag -tc 819 ${file}
  tee ${file} < $TMP_FIFO_PIPE &
  TEE_PID=$!
}


cleanup()
{
  if [ -n "${ZOPEN_CLEAN_CMD}" ] && [ -f "${ZOPEN_LOG_DIR}/config.success" ] ; then
    printHeader "Running Cleanup"
    cleanlog="${ZOPEN_LOG_DIR}/${LOG_PFX}_clean.log"
    create_fifo_pipe "${cleanlog}"
    if ! runAndLog "${ZOPEN_CLEAN_CMD} >$TMP_FIFO_PIPE 2>&1"; then
      printError "Cleanup failed. Log: ${cleanlog}" >&2
    fi
  fi
  [[ ! -f "${ZOPEN_LOG_DIR}/bootstrap.success" ]] || rm ${ZOPEN_LOG_DIR}/bootstrap.success
  [[ ! -f "${ZOPEN_LOG_DIR}/config.success" ]] || rm ${ZOPEN_LOG_DIR}/config.success
}

bootstrap()
{
  bootstrapStartTime=$SECONDS
  if [ -n "${ZOPEN_BOOTSTRAP_CMD}" ] ; then
    printHeader "Running Bootstrap"
    if [ -r "${ZOPEN_LOG_DIR}/bootstrap.success" ]; then
      echo "Using previous successful bootstrap. Specify -f to force a bootstrap." >&2
    else
      bootlog="${ZOPEN_LOG_DIR}/${LOG_PFX}_bootstrap.log"
      create_fifo_pipe "${bootlog}"
      if ! runAndLog "${ZOPEN_BOOTSTRAP_CMD} >$TMP_FIFO_PIPE 2>&1"; then
        printError "Bootstrap failed. Log: ${bootlog}" >&2
      fi
      touch ${ZOPEN_LOG_DIR}/bootstrap.success
    fi
  else
    printHeader "Skip Bootstrap"
  fi
  printElapsedTime verbose "bootstap" $bootstrapStartTime
  
}

configure()
{
  configureStartTime=$SECONDS
  if [ -n "${ZOPEN_CONFIGURE_CMD}" ] ; then
    printHeader "Running Configure"
    if [ -r "${ZOPEN_LOG_DIR}/config.success" ]; then
      echo "Using previous successful configuration. Specify -f to force a configure." >&2
    else
      configlog="${ZOPEN_LOG_DIR}/${LOG_PFX}_config.log"
      create_fifo_pipe "${configlog}"
      if ! runAndLog "${ZOPEN_CONFIGURE_CMD} >$TMP_FIFO_PIPE 2>&1"; then
        if [ "${ZOPEN_CONFIGURE_MINIMAL}" = "yes" ]; then
          printError "Configure (minimal) failed. Log: ${configlog}"
        else
          printError "Configure (full) failed. Log: ${configlog}"
        fi
      fi
      touch ${ZOPEN_LOG_DIR}/config.success
    fi
  else
    printHeader "Skip Configure"
  fi
  printElapsedTime verbose "configure" $configureStartTime
}

build()
{
  buildStartTime=$SECONDS
  makelog="${ZOPEN_LOG_DIR}/${LOG_PFX}_build.log"
  if [ -n "${ZOPEN_MAKE_CMD}" ]; then
    printHeader "Running Build"
    create_fifo_pipe "${makelog}"
    if ! runAndLog "${ZOPEN_MAKE_CMD} > $TMP_FIFO_PIPE"; then
      if [ "${ZOPEN_MAKE_MINIMAL}" = "yes" ]; then
        printError "Make (minimal) failed. Log: ${makelog}"
      else
        printError "Make (full) failed. Log: ${makelog}"
      fi
    fi
  else
    printHeader "Skipping Build"
  fi
  printElapsedTime verbose "build" $buildStartTime
}

check()
{
  checkStartTime=$SECONDS
  if command -V "zopen_pre_check" >/dev/null 2>&1; then
    printVerbose "Running zopen_pre_check"
    zopen_pre_check "${ZOPEN_INSTALL_DIR}"
  fi
  checklog="${ZOPEN_LOG_DIR}/${LOG_PFX}_check.log"
  results=$ZOPEN_TEST_STATUS_SKIPPED # skipped
  if [ -n "${ZOPEN_CHECK_CMD}" ]; then
    printHeader "Running Check"
    create_fifo_pipe "${checklog}"
    runInBackgroundWithTimeoutAndLog "${ZOPEN_CHECK_CMD} > $TMP_FIFO_PIPE 2>&1" "${ZOPEN_CHECK_TIMEOUT}"
    if command -V "${ZOPEN_CHECK_RESULTS}" >/dev/null 2>&1; then
      testStatus="$(${ZOPEN_CHECK_RESULTS} "${ZOPEN_LOG_DIR}" "${LOG_PFX}")"
      printVerbose "Test status:\n$testStatus"
      testStatusError=false
      if echo "$testStatus" | grep -q -E "actualFailures:[ ]*[0-9]+"; then
        failures=$(echo "$testStatus" | grep "actualFailures:" | sed -e "s/.*actualFailures://" | tr -d ' ')
      else
        printSoftError "${ZOPEN_CHECK_RESULTS} needs to emit an actualFailures:<number> line"
        testStatusError=true
      fi
      if echo "$testStatus" | grep -q -E "expectedFailures:[ ]*[0-9]+"; then
        expected=$(echo "$testStatus" | grep "expectedFailures:" | sed -e "s/.*expectedFailures://" | tr -d ' ')
      else
        printSoftError "${ZOPEN_CHECK_RESULTS} needs to emit an expectedFailures:<number> line"
      	testStatusError=true
      fi
      if echo "$testStatus" | grep -q -E "totalTests:[ ]*[0-9]+"; then
        totalTests=$(echo "$testStatus" | grep "totalTests:" | sed -e "s/.*totalTests://" | tr -d ' ')
        if [ $totalTests -eq 0 ]; then
          printSoftError "Total tests is 0"
          testStatusError=true
        fi
      else
        printSoftError "${ZOPEN_CHECK_RESULTS} needs to emit an totalTests:<number> line"
      	testStatusError=true
      fi
      if ${testStatusError}; then
        printError "Test Status:\n$testStatus"
      fi 
      success="$((totalTests-failures))"
      percent="$(echo "$success" "$totalTests" | awk '{printf "%.0f", $1 * 100 / $2}')"
      percenthundreth="$(echo "$success" "$totalTests" | awk '{printf "%.2f", $1 * 100 / $2}')"
      summary="$success tests pass out of $totalTests tests - ${percenthundreth}% success rate"
      printVerbose "Test results: $summary"
      if ! [ $percent -eq $percent ]; then # not a number
        results=$ZOPEN_TEST_STATUS_ERROR
        ZOPEN_STATUS="Error (could not run tests)" # bad return code from check results
      else
        if [ $percent -eq 100 ]; then
          results=$ZOPEN_TEST_STATUS_ALL_PASSED
          ZOPEN_STATUS="Green ($summary)" # All tests passed
        elif [ $percent -ge 50 ]; then
          results=$ZOPEN_TEST_STATUS_MOST_PASSED
          ZOPEN_STATUS="Blue ($summary)" # Most tests passed
        elif [ $percent -eq 0 ]; then
          results=$ZOPEN_TEST_STATUS_NONE_PASSED
          ZOPEN_STATUS="Red ($summary)" # Pretty much non-functional
        elif [ $percent -lt 50 ]; then
          results=$ZOPEN_TEST_STATUS_SOME_PASSED
          ZOPEN_STATUS="Yellow ($summary)" # Most tests failed
        fi
      fi
      if [ $failures -le $expected ]; then
        printElapsedTime verbose "check" $checkStartTime
        return 0
      else
        printElapsedTime verbose "check" $checkStartTime
        printError "Failures ($failures) not less than than expected ($expected). Failing...";
      fi
    fi
  else
    printHeader "Skipping Check"
    ZOPEN_STATUS="Skipped (tests skipped)" # Skipped tests
  fi
  printElapsedTime verbose "check" $checkStartTime
}

replaceHardcodedPaths()
{
  printHeader "Replacing hardcoded ${ZOPEN_INSTALL_DIR} path"
  hasHardcodedPaths=false
  for f in $(find ${ZOPEN_INSTALL_DIR}/ -type f | xargs grep -l "${ZOPEN_INSTALL_DIR}" 2>/dev/null); do
    hasHardcodedPaths=true
    printVerbose "Processing $f"
    cp $f $f.tmp && sed -e "s#${ZOPEN_INSTALL_DIR}#ZOPEN_INSTALL_ROOT#g" $f.tmp > $f && rm $f.tmp;
  done
}

createEnvAndSetup()
{
  printHeader "Creating ${ZOPEN_INSTALL_DIR}/.env"
  projectName=$(echo $ZOPEN_NAME | cut -d "-" -f 1 | awk '{print toupper($0)}')
  cat <<zz >"${ZOPEN_INSTALL_DIR}/.env"
if ! [ -f ./.env ]; then
  echo "Need to source from the .env directory" >&2
  return 0
fi
export _BPXK_AUTOCVT=ON
export _CEE_RUNOPTS="\$_CEE_RUNOPTS FILETAG(AUTOCVT,AUTOTAG) POSIX(ON)"
export _TAG_REDIR_IN=txt
export _TAG_REDIR_ERR=txt
export _TAG_REDIR_OUT=txt
export ${projectName}_HOME=\${PWD}
# Run setup.sh if it hasn't been run yet
if [ ! -f \".installed\" ] && [ ! -f \".installing\" ] && [ -x \"setup.sh\" ]; then
  ./setup.sh
fi
zz

  if [ -d "${ZOPEN_INSTALL_DIR}/bin" ]; then
    echo "export PATH=\"\${${projectName}_HOME}/bin:\$PATH\"" >> "${ZOPEN_INSTALL_DIR}/.env"
  fi
  if [ -d "${ZOPEN_INSTALL_DIR}/lib" ]; then
    echo "export LIBPATH=\"\${${projectName}_HOME}/lib:\$LIBPATH\"" >> "${ZOPEN_INSTALL_DIR}/.env"
  fi
  if [ -d "${ZOPEN_INSTALL_DIR}/share/man" ]; then
    echo "export MANPATH=\"\${${projectName}_HOME}/share/man:\$MANPATH\"" >> "${ZOPEN_INSTALL_DIR}/.env"
  fi
  if command -V "${ZOPEN_APPEND_TO_ENV}" >/dev/null 2>&1; then
    printVerbose "Appending additional environment variables..."
    append_to_env="$(${ZOPEN_APPEND_TO_ENV})"
    echo "$append_to_env" >> "${ZOPEN_INSTALL_DIR}/.env"
  fi

  # Create setup.sh script
  projectName_lower=$(echo "${projectName}" | tr '[A-Z]' '[a-z]')
  cat <<zz >"${ZOPEN_INSTALL_DIR}/setup.sh"
#!/bin/sh
touch \".installing\"
. ./.env
echo \"Setting up ${projectName_lower}...\"
touch \"\${PWD}/.installed\"
zz
  if $hasHardcodedPaths; then
    cat <<zz >>"${ZOPEN_INSTALL_DIR}/setup.sh"
for f in \$(/bin/find \$${projectName}_HOME/ -type f | /bin/xargs grep -l \"ZOPEN_INSTALL_ROOT\" 2>/dev/null); do
  if [ \"\$f\" != \"\$${projectName}_HOME/setup.sh\" ] && [ \"\$f\" != \"\$${projectName}_HOME/.env\" ]; then
    cp \$f \$f.tmp
    /bin/sed -e \"s#ZOPEN_INSTALL_ROOT#\$${projectName}_HOME#g\" \$f.tmp > \$f
    rm \$f.tmp;
  fi
done
<<<<<<< HEAD
echo \"Setup completed.\"

zz
  fi

  if command -V "${ZOPEN_APPEND_TO_SETUP}" >/dev/null 2>&1; then
    printVerbose "Appending additional setup code..."
    append_to_setup="$(${ZOPEN_APPEND_TO_SETUP})"
    echo "$append_to_setup" >> "${ZOPEN_INSTALL_DIR}/setup.sh"
  fi
=======
zz
  fi

  cat <<zz >>"${ZOPEN_INSTALL_DIR}/setup.sh"
touch \".installed\"
rm \".installing\"
echo \"Setup completed.\"
zz

>>>>>>> 794575cb
  chmod 755 "${ZOPEN_INSTALL_DIR}/setup.sh"
}

createReadme()
{
  printHeader "Creating ${ZOPEN_INSTALL_DIR}/README.md"
  cp "${utildir}/../data/README_header.md" "${ZOPEN_INSTALL_DIR}/README.md"
  if [ -f "${ZOPEN_ROOT}/README.md" ]; then
    cat "${ZOPEN_ROOT}/README.md" >> "${ZOPEN_INSTALL_DIR}/README.md"
  fi
  cat "${utildir}/../data/README_footer.md" >> "${ZOPEN_INSTALL_DIR}/README.md"
}

install()
{
  installStartTime=$SECONDS
  if [ -n "${ZOPEN_INSTALL_CMD}" ]; then
    printHeader "Running Install"
    installlog="${ZOPEN_LOG_DIR}/${LOG_PFX}_install.log"
    create_fifo_pipe "${installlog}"
    if ! runAndLog "${ZOPEN_INSTALL_CMD} > $TMP_FIFO_PIPE"; then
      printError "Install failed. Log: ${installlog}"
    fi
    replaceHardcodedPaths
    createEnvAndSetup

    if command -V "zopen_post_install" >/dev/null 2>&1; then
      printVerbose "Running zopen_post_install"
      zopen_post_install ${ZOPEN_INSTALL_DIR}
    fi

    createReadme

    # Store test.status into installed dir and build dir for cicd
    touch "${ZOPEN_INSTALL_DIR}/test.status"
    chtag -tc 819 "${ZOPEN_INSTALL_DIR}/test.status"
    echo "$ZOPEN_STATUS" > "${ZOPEN_INSTALL_DIR}/test.status"

    if $generatePax; then
      printHeader "Generating pax.Z from ${ZOPEN_INSTALL_DIR}"
      if ! runAndLog "${ZOPEN_PAX_CMD}"; then
        printError "Could not generate pax \"${paxFileName}\""
      fi
    fi
    if [ -n "${ZOPEN_LINK_CMD}" ]; then
      printHeader "Generating symlink from ${linkPath} to ${ZOPEN_INSTALL_DIR}"
      if ! runAndLog "${ZOPEN_LINK_CMD}"; then
        printError "Link command failed"
      fi
    fi
    generateOCI $ZOPEN_NAME
  else
    printHeader "Skipping Install"
  fi
  printElapsedTime verbose "install" $installStartTime
}

#
# Figure out the 'bootstrap', 'configure', 'make', 'check', and 'install' commands here so that
# they are available within an interactive shell environment using --shell.
#
resolveCommands()
{
  if [ -z "${ZOPEN_NAME}" ]; then
    ZOPEN_NAME="${dir}"
    if [ "${ZOPEN_TYPE}x" = "GITx" ]; then
      branch=$(git rev-parse --abbrev-ref HEAD 2>&1 | sed "s/\//./g")
      ZOPEN_NAME="${dir}-${branch}"
    fi
  fi
  if [ "${ZOPEN_INSTALL_DIR}x" = "x" ]; then
    export ZOPEN_INSTALL_DIR="${HOME}/zopen/prod/${ZOPEN_NAME}"
  fi
  if [ "${ZOPEN_LOG_DIR}x" = "x" ]; then
    export ZOPEN_LOG_DIR="${ZOPEN_ROOT}/log"
  fi

  [[ -d ${ZOPEN_LOG_DIR} ]] || mkdir -p ${ZOPEN_LOG_DIR}

  if [ "${ZOPEN_BOOTSTRAP}x" != "skipx" ] && [ ! -z "$(command -v ${ZOPEN_BOOTSTRAP})" ]; then
    export ZOPEN_BOOTSTRAP_CMD="\"${ZOPEN_BOOTSTRAP}\" ${ZOPEN_BOOTSTRAP_OPTS}"
  else
    unset ZOPEN_BOOTSTRAP_CMD
  fi

  if [ "${ZOPEN_CONFIGURE_OPTS}x" = "x" ]; then
      case "${ZOPEN_CONFIGURE}" in
        (*cmake*)
          export ZOPEN_CONFIGURE_OPTS="--install-prefix ${ZOPEN_INSTALL_DIR} ${ZOPEN_EXTRA_CONFIGURE_OPTS}"
          ;;
        (*)
          export ZOPEN_CONFIGURE_OPTS="--prefix=${ZOPEN_INSTALL_DIR} ${ZOPEN_EXTRA_CONFIGURE_OPTS}"
          ;;
      esac
  fi
  if [ "${ZOPEN_CONFIGURE}x" != "skipx" ]; then
    if [ "${ZOPEN_CONFIGURE_MINIMAL}x" = "x" ]; then
      case "${ZOPEN_CONFIGURE}" in
        (*cmake*)
          export ZOPEN_CONFIGURE_CMD="\"${ZOPEN_CONFIGURE}\" ${ZOPEN_CONFIGURE_OPTS} -DCMAKE_C_COMPILER=${CC} -DCMAKE_C_FLAGS=\"${CPPFLAGS} ${CFLAGS}\" -DCMAKE_CXX_COMPILER=${CXX} -DCMAKE_CXX_FLAGS=\"${CPPFLAGS} ${CXXFLAGS}\" -DCMAKE_CXX_LINK_LIBRARY_FLAG=\"${LDFLAGS}\" -DCMAKE_C_LINK_LIBRARY_FLAG=\"${LDFLAGS}\" -DCMAKE_CXX_STANDARD_LIBRARIES=\"${LIBS}\" -DCMAKE_C_STANDARD_LIBRARIES=\"${LIBS}\""
          ;;
        (*)
          export ZOPEN_CONFIGURE_CMD="\"${ZOPEN_CONFIGURE}\" ${ZOPEN_CONFIGURE_OPTS} CC=${CC} CPPFLAGS=\"${CPPFLAGS}\" CFLAGS=\"${CFLAGS}\" CXX=${CXX} CXXFLAGS=\"${CXXFLAGS}\" LDFLAGS=\"${LDFLAGS}\" LIBS=\"${LIBS}\" LDLIBS=\"${LIBS}\""
          ;;
      esac
      export ZOPEN_CONFIGURE_MINIMAL="no"
    else
      export ZOPEN_CONFIGURE_CMD="\"${ZOPEN_CONFIGURE}\" ${ZOPEN_CONFIGURE_OPTS}"
      export ZOPEN_CONFIGURE_MINIMAL="yes"
    fi
  else
    unset ZOPEN_CONFIGURE_CMD
    unset ZOPEN_CONFIGURE_MINIMAL_CMD
  fi
  
  if [ "${ZOPEN_MAKE}x" != "skipx" ] && [ ! -z "$(command -v ${ZOPEN_MAKE})" ] ; then
    if [ "${ZOPEN_MAKE_MINIMAL}x" = "x" ]; then
      export ZOPEN_MAKE_CMD="\"${ZOPEN_MAKE}\" ${ZOPEN_MAKE_OPTS} CC=${CC} \"CPPFLAGS=${CPPFLAGS}\" \"CFLAGS=${CFLAGS}\" CXX=${CXX} \"CXXFLAGS=${CXXFLAGS}\" \"LDFLAGS=${LDFLAGS}\""
      export ZOPEN_MAKE_MINIMAL="no"
    else
      export ZOPEN_MAKE_CMD="\"${ZOPEN_MAKE}\" ${ZOPEN_MAKE_OPTS}"
      export ZOPEN_MAKE_MINIMAL="yes"
    fi
  else
    unset ZOPEN_MAKE_CMD
  fi

  if [ "${ZOPEN_CHECK}x" != "skipx" ] && ! ${skipcheck}; then
    export ZOPEN_CHECK_CMD="\"${ZOPEN_CHECK}\" ${ZOPEN_CHECK_OPTS} CC=${CC} \"CPPFLAGS=${CPPFLAGS}\" \"CFLAGS=${CFLAGS}\" CXX=${CXX} \"CXXFLAGS=${CXXFLAGS}\" \"LDFLAGS=${LDFLAGS}\""
    export ZOPEN_CHECK_RESULTS_CMD="\"${ZOPEN_CHECK_RESULTS}\" \"${ZOPEN_LOG_DIR}\" \"${LOG_PFX}\""
  else
    unset ZOPEN_CHECK_CMD
    unset ZOPEN_CHECK_RESULTS_CMD
  fi

  if [ "${ZOPEN_INSTALL}x" != "skipx" ] && [ ! -z "$(command -v ${ZOPEN_INSTALL})" ]; then
    export ZOPEN_INSTALL_CMD="${ZOPEN_INSTALL} ${ZOPEN_INSTALL_OPTS}"
    [[ -d ${ZOPEN_ROOT}/install ]] || mkdir -p ${ZOPEN_ROOT}/install
    paxFileName="${ZOPEN_ROOT}/install/${ZOPEN_NAME}.${LOG_PFX}.zos.pax.Z"
    export ZOPEN_PAX_CMD="pax -w -z -x pax \"-s#${ZOPEN_INSTALL_DIR}/#${ZOPEN_NAME}.${LOG_PFX}.zos/#\" -f \"${paxFileName}\" \"${ZOPEN_INSTALL_DIR}/\""
    if $generateSymLink; then
      PROJECT_NAME="$(echo ${ZOPEN_NAME} | cut -d'-' -f1)"
      if [ "${PROJECT_NAME}" != "${ZOPEN_NAME}" ]; then
        linkPath="$(dirname ${ZOPEN_INSTALL_DIR})/${PROJECT_NAME}"
        export ZOPEN_LINK_CMD="if [ -h ${linkPath} ]; then rm ${linkPath}; fi && ln -s ${ZOPEN_INSTALL_DIR} ${linkPath}"
      fi
    fi
  else
    unset ZOPEN_INSTALL_CMD
    unset ZOPEN_PAX_CMD
    unset ZOPEN_LINK_CMD
  fi

  if [ "${ZOPEN_CLEAN}x" != "skipx" ] && [ ! -z "$(command -v ${ZOPEN_CLEAN})" ]; then
    export ZOPEN_CLEAN_CMD="\"${ZOPEN_CLEAN}\" ${ZOPEN_CLEAN_OPTS}"
  else
    unset ZOPEN_CLEAN_CMD
  fi

  return 0
}

generateOCI()
{
  if ! ${publishOCI}; then
    return 0;
  fi
  printHeader "Generating OCI Image"
  package=$1
  name=$(echo $package | cut -d "-" -f 1)
  version=$(echo $package | cut -d "-" -f 2)

  # Make the version OCI compat
  case "$version" in
      *.*.*.*) ;;
      *.*.*)  version="$version.0";;
      *.*)  version="$version.0.0";;
      *) version="1.0.0.0";;
  esac

  dockerfilecontents="
FROM scratch

LABEL name=${name}
LABEL vendor=OSS
LABEL version=${version}
LABEL specification=1.0.0"

  cd ${ZOPEN_INSTALL_DIR}
  if [ -f "${ZOPEN_IMAGE_DOCKERFILE_NAME}" ]; then
    rm -f "${ZOPEN_IMAGE_DOCKERFILE_NAME}"
  fi
  printVerbose "Generating ${ZOPEN_IMAGE_DOCKERFILE_NAME}"
  for file in *; do
    dockerfilecontents="${dockerfilecontents}\nCOPY $file @{CONTAINER_READWRITE}/$file"
  done

  # Add required .env file
  mkdir -p .zpm
  cp .env .zpm/.env
  dockerfilecontents="${dockerfilecontents}\nCOPY .zpm @{CONTAINER_READWRITE}/.zpm"

  if ! asciiecho "$dockerfilecontents" "${ZOPEN_IMAGE_DOCKERFILE_NAME}"; then
    printError "Unable to make ${ZOPEN_IMAGE_DOCKERFILE_NAME}"
  fi

  if [ -z $ZOPEN_IMAGE_REGISTRY ]; then
    printWarning "Environment variable ZOPEN_IMAGE_REGISTRY is needed to push an OCI image"
    return 4;
  fi
  if [ -z $ZOPEN_IMAGE_REGISTRY_ID ]; then
    printWarning "Environment variable ZOPEN_IMAGE_REGISTRY_ID is needed to push an OCI image"
    return 4;
  fi
  if [ -z $ZOPEN_IMAGE_REGISTRY_KEY_FILE ] || [ ! -r $ZOPEN_IMAGE_REGISTRY_KEY_FILE ]; then
    printWarning "Environment variable ZOPEN_IMAGE_REGISTRY_KEY_FILE is needed to push an OCI image"
    return 4;
  fi
  if [ -z "$(command -v ${ZOPEN_IMAGE_DOCKER_NAME})" ]; then
    printWarning "${ZOPEN_IMAGE_DOCKER_NAME} is not present on your system"
    return 4
  fi
  printVerbose "Generating OCI Image"
  "${ZOPEN_IMAGE_DOCKER_NAME}" build -t "${name}:${version}" .
  "${ZOPEN_IMAGE_DOCKER_NAME}" push "${name}:${version}" -i $ZOPEN_IMAGE_REGISTRY -u $ZOPEN_IMAGE_REGISTRY_ID -p @$ZOPEN_IMAGE_REGISTRY_KEY_FILE
  cd -
}

#
# Start of 'main'
#

if ! setDefaults; then
  exit 4
fi

if ! processOptions $*; then
  exit 4
fi

export ZOPEN_ROOT=$(cd "$(dirname "$buildEnvFile")"; pwd)

if ! loadBuildEnv; then
  exit 4
fi

if ! checkEnv; then
  exit 4
fi

if ! setEnv; then
  exit 4
fi

if ! dir=$(getCode); then
  exit 4
fi

if ! applyPatches; then
  exit 4
fi

if $getSourceOnly; then
  exit 0
fi

cd "${ZOPEN_ROOT}/${dir}" || exit 99

if [ "${ZOPEN_SRC_DIR}x" != "x" ]; then
  cd "${ZOPEN_SRC_DIR}" || exit 99
fi

if ! resolveCommands; then
  exit 4
fi

if command -V "zopen_init" >/dev/null 2>&1; then
  printVerbose "Running zopen_init"
  zopen_init "${ZOPEN_INSTALL_DIR}"
fi

if ${startShell}; then
  exec /bin/sh
fi

if $cleanupBuild || $forceRebuild; then
  cleanup
  if  ! $forceRebuild ; then
    exit 0
  fi
fi

if ! bootstrap; then
  exit 4
fi

if ! configure; then
  exit 4
fi

if ! build; then
  exit 4
fi

if ! check; then
  exit 4
fi

if ! install; then
  exit 4
fi

exit 0<|MERGE_RESOLUTION|>--- conflicted
+++ resolved
@@ -1157,8 +1157,9 @@
     rm \$f.tmp;
   fi
 done
-<<<<<<< HEAD
 echo \"Setup completed.\"
+touch \".installed\"
+rm \".installing\"
 
 zz
   fi
@@ -1168,17 +1169,7 @@
     append_to_setup="$(${ZOPEN_APPEND_TO_SETUP})"
     echo "$append_to_setup" >> "${ZOPEN_INSTALL_DIR}/setup.sh"
   fi
-=======
-zz
-  fi
-
-  cat <<zz >>"${ZOPEN_INSTALL_DIR}/setup.sh"
-touch \".installed\"
-rm \".installing\"
-echo \"Setup completed.\"
-zz
-
->>>>>>> 794575cb
+
   chmod 755 "${ZOPEN_INSTALL_DIR}/setup.sh"
 }
 
