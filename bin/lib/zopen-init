#!/bin/sh
# Initialize zopen

if [ -z "$utildir" ]; then
  export utildir="$( cd "$(dirname "$0")" >/dev/null 2>&1 && pwd -P )"
fi

ZOPEN_DONT_PROCESS_CONFIG=1
. "${utildir}/common.inc"

printSyntax() 
{
  args=$*
  echo "zopen init will initialize the zopen filesystem and configuration (create a <root-dir>/etc/zopen-config file)" >&2
  echo "Syntax: zopen init [<option>] [<root-dir>]" >&2
  echo "  where <option> can be one or more of:" >&2
  echo "  -f <type>: virtual filesystem location for package management; packages will be installed to this location under the <root-dir>" >&2
  echo "      usrlclz - /usr/local/zopen (default)" >&2 
  echo "      zopen - /usr/zopen" >&2
  echo "      prod - zopen standard" >&2
  echo "      ibm  - /usr/lpp" >&2
  echo "      fhs  - File Hierarchical Standard (/opt)"  >&2
  echo "      usrlcl - /usr/local">&2
  echo "  --re-init: re-initialize a previous installation (if present).  Re-initializing over a previous installation will re-use existing package structures and configurations." >&2
  echo "  --clone: clones the current installation to a different location" >&2
  echo "  --append-to-profile: appends sourcing of zopen-config to .profile" >&2
  echo "  --releaseline-dev: whether to globally enable Development packages" >&2 
  echo "  -v: run in verbose mode" >&2
  echo "  -?|-h|--help: display help" >&2
}

args=$*

verbose=false
reinitExisting=false
clone=false
appendToProfile=false
releaselineDev=false
fslayout="usrlclz"
while [ $# -gt 0 ]; do
  case "$1" in
    "-f" | "--fs-layout" )
      fslayout=$2
      shift
      ;;
    "--re-init" )
      reinitExisting=true
      ;;
    "--clone" )
      clone=true
      ;;
    "--append-to-profile" )
      appendToProfile=true
      ;;
    "--releaseline-dev" )
      releaselineDev=true
      ;;
    "-h" | "--h" | "-help" | "--help" | "-?" | "-syntax")
      printSyntax "${args}"
      exit 4
      ;;
    "-v" | "--v" | "-verbose" | "--verbose")
       verbose=true
      ;;
    *)
      rootfs=$1;
      ;;
  esac
  shift;
done
case "$fslayout" in
  fhs|ibm|prod|zopen|usrlcl|usrlclz)
  ;;
  *)
    printError "${NC}${RED}The filesystem layout $fslayout is unrecognised"
    ;;
esac

printHeader "Initialize zopen framework"

case "$fslayout" in
  "usrlclz")
    zopen_pkginstall="usr/local/zopen"
  ;;
  "usrlcl")
    zopen_pkginstall="usr/local"
  ;;
  "fhs")
    zopen_pkginstall="opt"
  ;;
  "ibm")
    zopen_pkginstall="usr/lpp"
  ;;
  "prod")
    zopen_pkginstall="prod"
  ;;
  "zopen")
    zopen_pkginstall="usr/zopen"
  ;;
esac

if [ -n "$ZOPEN_ROOT_PATH" ]; then
  rootfs="$ZOPEN_ROOT_PATH"
  printInfo "- Setting root directory from ZOPEN_ROOT_PATH envvar: $rootfs"
fi

if [ -z "$rootfs" ]; then
  if $clone; then
    printInfo "- Enter fully-qualified path to clone-target directory:"
  else
    printInfo "- Enter fully-qualified path to your zopen root directory (default: $HOME/zopen):"
  fi
  rootfs=$(getInput)
else
  printInfo "- Setting root directory from cli: $rootfs"
fi

if [ -z "$rootfs" ]; then
  if $clone; then
    printError "- No target location for clone. Stopping."
  fi
  printInfo "- No explicit root set, using default: \$HOME/zopen"
  rootfs="$HOME/zopen"
else
  if [ "${rootfs%/}" = '/' ]; then
    printInfo "- Stripping trailing '/' char"
    rootfs="${rootfs%})"
  fi
  if [ "$rootfs" = "/" ]; then
    printInfo "- Installing into system root; are you sure (y/N)?"
    sysrootok=$(getInput)
    if [ -n "$sysrootok" ] && [ "y" = "${sysrootok}" ]; then
      printInfo "- Using '/' as root filesystem"
      rootfs="/." # references below take a root directory
    else
      printWarning "- Stopping. Existing configuration will be preserved"
      exit 4
    fi
  fi
fi

printInfo "- Binaries will be symlinked under \"$rootfs/usr/bin\". Libraries will be symlinked under \"$rootfs/usr/lib\""
printInfo "- Packages will be installed and maintained under the directory structure $fslayout ($rootfs/$zopen_pkginstall). To change, re-run with the -f <layout> option."
while true; do
  printInfo "Do you want to proceed? [y/n]"
  read continueInstall < /dev/tty
  if [ "y" = "${continueInstall}" ]; then
    break;
  fi
  if [ "n" = "${continueInstall}" ]; then
    exit 0
  fi
done

configFile="$rootfs/etc/zopen-config"
if [ -f "$configFile" ]; then
  if $clone; then
    [ ! -e "$configFile" ] && printError "- Unable to clone existing configuration; configuration file $configFile could not be read"
    printInfo "- Cloning existing configuration"
    configFile="zopen-config.clone"
  elif [ -e "$configFile" ]; then
    if ! $reinitExisting; then
      printWarning "- Existing configuration file found; re-initializing might lose access to previously installed packages. Continue (y/n)?"
      reinit=$(getInput)
    fi
    if $reinitExisting || { [ -n "$reinit" ] && [ "y" = "${reinit}" ]; }; then
      printInfo "- Re-initializing; removing existing zopen-config"
      rmrf=$(rm -rf "$configFile")
    else
      printWarning "- Stopping. Pre-existing configuration will be preserved"
      exit 8
    fi
  fi
fi

if ! $clone; then
  printInfo "Checking for existence of specified root: '$rootfs'"
  [ -e "$rootfs" ] || mkdir -p "$rootfs" || printError "Unable to create zopen root filesystem at '$rootfs'"
  [ -d "$rootfs" ] || printError "Specified location '$rootfs' is not a directory. Unable to access root file system at '$rootfs'; check permissions"  
  [ -w "$rootfs" ] || printError "Unable to write to root file system at '$rootfs'; check permissions"  

  printInfo "- Populating standard file system"
  [ -e "$rootfs/bin" ] || mkdir -p "$rootfs/bin"
  [ -e "$rootfs/etc" ] || mkdir -p "$rootfs/etc"
  [ -e "$rootfs/include" ] || mkdir -p "$rootfs/include"
  [ -e "$rootfs/usr/share" ] || mkdir -p "$rootfs/usr/share"
  [ -e "$rootfs/usr/share/man" ] || mkdir -p "$rootfs/usr/share/man"
  [ -e "$rootfs/usr/share/zopen" ] || mkdir -p "$rootfs/usr/share/zopen"
  [ -e "$rootfs/var/cache/zopen" ] || mkdir -p "$rootfs/var/cache/zopen"
  [ -e "$rootfs/var/log" ] || mkdir -p "$rootfs/var/log"
  [ -e "$rootfs/var/tmp" ] || mkdir -p "$rootfs/var/tmp"
  
  printInfo "- Creating path for bootstrap files"
  [ -e "$rootfs/boot" ] || mkdir -p "$rootfs/boot"
  
  printInfo "- Creating symbolic path for prod redirect files"
  [ -e "$rootfs/usr/share/zopen/boot" ] || ln -s "$rootfs/boot" "$rootfs/usr/share/zopen/boot"
  [ -e "$rootfs/etc/zopen" ] || mkdir -p "$rootfs/etc/zopen"
  echo "$zopen_pkginstall" > "$rootfs/etc/zopen/fstype"
  
  [ -e "$rootfs/$zopen_pkginstall" ] || mkdir -p "$rootfs/$zopen_pkginstall"
  [ -e "$rootfs/usr/share/zopen/prod" ] || ln -s "$rootfs/$zopen_pkginstall" "$rootfs/usr/share/zopen/prod"
else
  printVerbose "Grabbing pkginstall location from within cloned env"
  if [ -e "$ZOPEN_ROOTFS/etc/zopen/fstype" ]; then
    zopen_pkginstall=$(cat "$rootfs/etc/zopen/fstype")
  else
    printError "Unable to locate $ZOPEN_ROOTFS/etc/zopen/fstype; cannot clone unrecognisable file system"
  fi
fi

if [ "$ZOPEN_PKGINSTALL" = "$rootfs" ]; then
   printWarning "Package install location is the zopen root location; this is not recommended. Continue (y/n)"
   pkgoverlaysrootfs=$(getInput)
   if [ -n "$pkgoverlaysrootfs" ] && [ "y" = "${pkgoverlaysrootfs}" ]; then
     printInfo "- Continuing. Packages will be installed into the zopen root location: $rootfs"
   else
     printWarning "- Stopping. Existing configuration will be preserved"
     exit 8
   fi
fi

ZOPEN_CA_DIR="etc/pki/tls/certs"  # Mimic location on some Linux distributions
certFileName="cacert.pem"
if ! $clone; then
    printInfo "- Creating path for certificate lookups"
    [ -e "$rootfs/$ZOPEN_CA_DIR" ] || mkdir -p "$rootfs/$ZOPEN_CA_DIR"
fi

# Save the configuration to the file - overwrite any existing file with the title initially
echo "# z/OS Open Tools Configuration file" > "$configFile"
echo "# Main root location for the zopen installation; can be changed if the " >> "$configFile"
echo "# underlying root location is copied/moved elsewhere as locations are " >> "$configFile"
echo "# relative to this envvar value" >> "$configFile"
echo "ZOPEN_ROOTFS=\"$rootfs\"" >> "$configFile"
echo "export ZOPEN_ROOTFS" >> "$configFile"
echo "configStartTime=\$SECONDS" >> "$configFile"
echo "zot=\"z/OS Open Tools\"" >> "$configFile"

# Add the profiled processing first so the zopen paths are added first
cat << EOF >>  "$configFile"
# Temporary file location
for tmp in "\$TMPDIR" "\$TMP" /tmp
do
  if [ ! -z \$tmp ] && [ -d \$tmp ]; then
    break
  fi
done

if [ ! -d "\$tmp" ]; then
  echo "Temporary directory not found. Specify \$TMPDIR, \$TMP or have a valid /tmp directory"
fi
TMP_FIFO_PIPE="\$tmp/zopen_\$LOGNAME.configFile.pipe"

# Set Traps
atExit() {
  sig=\$?
  [ -p \$TMP_FIFO_PIPE ] && rm -rf \$TMP_FIFO_PIPE
  trap - EXIT INT TERM QUIT HUP
  exit \$sig
}

trap "atExit" EXIT INT TERM QUIT HUP

sanitizeEnvVar(){
  # remove any envvar entries that match the specified regex
  value=\$1
  delim=\$2
  prefix=\$3
  echo "\$value" | awk -v RS="\$delim" -v DLIM="\$delim" -v PRFX="\$prefix" '{ if (match(\$1, PRFX)==0) {printf("%s%s",\$1,DLIM)}}'
}

deleteDuplicateEntries() 
{
  value=\$1
  delim=\$2
  echo "\$value\$delim" | awk -v RS="\$delim" '!(\$0 in a) {a[\$0]; printf("%s%s", col, \$0); col=RS; }' | sed "s/\${delim}$//"
}

# z/OS Open Tools environment variables
ZOPEN_PKGINSTALL=\$ZOPEN_ROOTFS/$zopen_pkginstall
export ZOPEN_PKGINSTALL
ZOPEN_SEARCH_PATH=\$ZOPEN_ROOTFS/usr/share/zopen/
export ZOPEN_SEARCH_PATH
ZOPEN_CA=\"\$ZOPEN_ROOTFS/$ZOPEN_CA_DIR/$certFileName\"
export ZOPEN_CA
ZOPEN_LOG_PATH=\$ZOPEN_ROOTFS/var/log
export ZOPEN_LOG_PATH

# Environment variables
PATH=\$ZOPEN_ROOTFS/usr/bin:\$ZOPEN_ROOTFS/bin:\$ZOPEN_ROOTFS/boot:\$(sanitizeEnvVar \"\$PATH\" \":\" \"^\$ZOPEN_PKGINSTALL/.*\$\")
PATH=\$(deleteDuplicateEntries \"\$PATH\" \":\")
LIBPATH=\$ZOPEN_ROOTFS/usr/lib:\$(sanitizeEnvVar "\$LIBPATH" ":" "^\$ZOPEN_PKGINSTALL/.*\$")
LIBPATH=\$(deleteDuplicateEntries \"\$LIBPATH\" \":\")
MANPATH=\$ZOPEN_ROOTFS/usr/share/man:\$ZOPEN_ROOTFS/usr/share/man/\%L:\$(sanitizeEnvVar \"\$MANPATH\" \":\" \"^\$ZOPEN_PKGINSTALL/.*\$\")
MANPATH=\$(deleteDuplicateEntries \"\$MANPATH\" \":\")

if [ -z "\$ZOPEN_QUICK_LOAD" ]; then
  if [ -e "\$ZOPEN_ROOTFS/etc/profiled" ]; then
    dotenvs=\$(find "\$ZOPEN_ROOTFS/etc/profiled" -type f -name 'dotenv' -print)
    dotenvcnt=\$(echo "\$dotenvs" | wc -l | tr -d ' ')
    filecnt=0
    [ ! -p \$TMP_FIFO_PIPE ] || rm -f \$TMP_FIFO_PIPE
    mkfifo \$TMP_FIFO_PIPE
    chtag -tc 819 \$TMP_FIFO_PIPE
    (/bin/echo "\$dotenvs" | xargs | tr ' ' '\n'>>\$TMP_FIFO_PIPE &)
    while read FILE; do
      filecnt=\$(expr \$filecnt + 1)
      pct=\$(expr \$filecnt \* 100)
      pct=\$(expr \$pct / \$dotenvcnt)
      if [ ! "\${_BPX_TERMPATH-x}" = "OMVS" ];  then
        /bin/echo "\047[1A\047[\$30D\047[2K- Processing \$zot configuration: \${pct}% (\${filecnt}/\${dotenvcnt})"
      else
        /bin/echo "Processing \$zot configuration...: \${pct}% (\${filecnt}/\${dotenvcnt})"
      fi
      [ -e \$FILE ] && . \$FILE
      PATH=\$ZOPEN_ROOTFS/usr/bin:\$ZOPEN_ROOTFS/bin:\$ZOPEN_ROOTFS/boot:\$(sanitizeEnvVar \"\$PATH\" \":\" \"^\$ZOPEN_PKGINSTALL/.*\$\")
      PATH=\$(deleteDuplicateEntries \"\$PATH\" \":\")
      LIBPATH=\$ZOPEN_ROOTFS/usr/lib:\$(sanitizeEnvVar "\$LIBPATH" ":" "^\$ZOPEN_PKGINSTALL/.*\$")
      LIBPATH=\$(deleteDuplicateEntries \"\$LIBPATH\" \":\")
      MANPATH=\$ZOPEN_ROOTFS/usr/share/man:\$ZOPEN_ROOTFS/usr/share/man/\%L:\$(sanitizeEnvVar \"\$MANPATH\" \":\" \"^\$ZOPEN_PKGINSTALL/.*\$\")
      MANPATH=\$(deleteDuplicateEntries \"\$MANPATH\" \":\")
    done < \$TMP_FIFO_PIPE
    [ ! -p \$TMP_FIFO_PIPE ] || rm -f \$TMP_FIFO_PIPE
    if [ ! "\${_BPX_TERMPATH-x}" = "OMVS" ];  then
      /bin/echo "\047[1A\047[\$30D\047[2K- Processed \$zot configuration: 100% (\${dotenvcnt}/\${dotenvcnt})"
    else
      /bin/echo "Processing \$zot configuration...: 100% (\${filecnt}/\${dotenvcnt})"
    fi
    unset dotenvs dotenvcnt filecnt
  fi
fi
MANPATH="\$MANPATH:"
export MANPATH
export LIBPATH
export PATH

unset tmp TMP_FIFO_PIPE

# Unset traps
trap - EXIT INT TERM QUIT HUP
EOF

perms="744"
printVerbose "Giving world read access to config file"
chmod "$perms" "$configFile"

effuid=$LOGNAME
effgid=$(id -gn $effuid)
printVerbose "Ensuring correct uid [$effuid] & gid [$effgid] for configfile if !installing as user (ie su/root/etc)"
chown "$effuid" "$configFile" 2>/dev/null # suppress if not permitted
chgrp "$effgid" "$configFile" 2>/dev/null # suppress if not permitted
printInfo "- Created config in $configFile."

printInfo "- Root FS available at $rootfs"

if $clone; then
  printInfo "- Cloning from $ZOPEN_ROOTFS to $rootfs"
  cp -fRT "$ZOPEN_ROOTFS" "$rootfs"
  printInfo "${NC}${CYAN}- Run '. $configFile' to enable cloned environment for current session${NC}"
  printInfo "${NC}${CYAN}- or manually copy cloned configuration to required location and/or modify .profile"
  syslog "$ZOPEN_LOG_PATH/audit.log" "$LOG_A" "$CAT_PACKAGE,$CAT_FILE" "INIT" "" "zopen environment cloned to $rootfs"
  printInfo "${NC}${GREEN}zopen clone complete.${NC}"
else
  export ZOPEN_ROOTFS="$rootfs"

  # Generate any system values that can be user changed
  echo "15" > "$rootfs/etc/zopen/rm_fileprocs"

  if $releaselineDev; then
    releaseLine="DEV"
    printInfo "- Configured zopen to use development (DEV) releaseline packages where available" 
  else
    releaseLine="STABLE"
    printInfo "- Configured zopen to use stable releaseline packages"
  fi
  echo "$releaseLine" > "$rootfs/etc/zopen/releaseline"

  printInfo "- Check for shipped curl pax"
  curlpax="packages/curl-8.1.2.20230707_145137.zos.pax.Z"

  curllcn=$(findrev "${utildir}" "$curlpax")
  echo "$curllcn/$curlpax"
  if [ -e "$curllcn/$curlpax" ]; then
    printInfo "- Found $curlpax. Adding to zopen cache to install as bootstrap"
    cp -f "$curllcn/$curlpax" "$rootfs/var/cache/zopen"
  else
    printError "Could not locate curl pax in the zopen cache"
  fi
  printVerbose "- Expanding curl to bootstrap dir..."
  cachedir="$rootfs/var/cache/zopen"
  basecurlpax=$(basename $curlpax)
  [ -e "$cachedir/$basecurlpax" ] || printError "Could not locate bootstrap curl pax."
  paxrc=$(pax -rf "$cachedir/$basecurlpax" -s##$rootfs/boot/#)

  printInfo "- Check for shipped jq pax"
  jqpax="packages/jq-1.6.20230720_160648.zos.pax.Z"

  jqlcn=$(findrev "${utildir}" "$jqpax")
  if [ -e "$jqlcn/$jqpax" ]; then
    printInfo "- Found $jqpax. Adding to zopen cache to install as bootstrap"
    cp -f "$jqlcn/$jqpax" "$rootfs/var/cache/zopen"
  else
    printError "$jqpax not found"
  fi
  printVerbose "- Expanding jq to bootstrap dir..."
  cachedir="$rootfs/var/cache/zopen"
  basejqpax=$(basename $jqpax)
  [ -e "$cachedir/$basejqpax" ] || printError "Could not locate bootstrap jq pax."
  paxrc=$(pax -rf "$cachedir/$basejqpax" -s##$rootfs/boot/#)

  printVerbose "Configuring CA certificate file '$certFileName'"
  cacertFound=false
  printVerbose "Check for existing ZOPEN_CA environment variable: $ZOPEN_CA"
  if [ -n "$ZOPEN_CA" ]; then
    printVerbose "Existing envvar for ZOPEN_CA found"
    if [ -r "$ZOPEN_CA" ]; then
      printInfo "- Found existing setting for ZOPEN_CA '$ZOPEN_CA'; reusing certificate"
      if [ "$ZOPEN_CA" != "$ZOPEN_ROOTFS/$ZOPEN_CA_DIR/$certFileName" ]; then # avoid cp error
        cp -f "$ZOPEN_CA" "$ZOPEN_ROOTFS/$ZOPEN_CA_DIR"
      fi
      cacertFound=true
    else
      printVerbose "Unable to use Certificate file '$certFileName' specified in environment variable ZOPEN_CA='$ZOPEN_CA'. "
    fi
  else
    printVerbose "No current value for ZOPEN_CA environment variable"
  fi
  if ! $cacertFound; then
    printVerbose "Checking '${utildir}' directory tree for certificate file '$certFileName'"
    cacertlcn="$(findrev "${utildir}" "$certFileName")"
    if [ -e "$cacertlcn/$certFileName" ]; then
      printInfo "- Found default certificate file '$certFileName'; copying to zopen file system"
      cp -f "$cacertlcn/$certFileName" "$ZOPEN_ROOTFS/$ZOPEN_CA_DIR"
      cacertFound=true
    else
      printVerbose "Could not locate certificate file in directory structure"
    fi
  fi
  if ! $cacertFound; then
    cacertlcn="$utildir/../../../$ZOPEN_CA_DIR/$certFileName"
    printVerbose "Attempting relative search for certificate file at '$cacertlcn'"
    if [ -r "$cacertlcn" ]; then
      printInfo "- Found existing certificate file $certFileName'; copying to zopen file system"
      cp -f "$cacertlcn" "$ZOPEN_ROOTFS/$ZOPEN_CA_DIR"
      cacertFound=true
    else
      printVerbose "Relative search did not locate certificate file"
    fi
  fi
  if ! $cacertFound; then
    printError "Could not find '$certFileName' to copy to new environment. Re-run 'zopen init' with the '--verbose' option for more details"
  fi

  if [ -r "$ZOPEN_ROOTFS/$ZOPEN_CA_DIR/$certFileName" ]; then
    printInfo "- Setting certificate environment variable"
    export SSL_CERT_FILE="$ZOPEN_ROOTFS/$ZOPEN_CA_DIR/$certFileName"
  else
    printError "- Could not access '$certFileName' in '$ZOPEN_ROOTFS/$ZOPEN_CA_DIR'"
  fi
  
  # Need to source the .env file from within the actual curl directory and cannot
  # spawn sub-process otherwise no access to environment from this script so run inline
  printVerbose "Sourcing environment to trigger any setup required for packages"
  curldir="$(ls $rootfs/boot | grep curl)"
  [ -e "$rootfs/boot/$curldir" ] || printError "Could not locate curl for bootstrap. Re-run 'zopen init' to retry"
  chmod -R 755 "$rootfs/boot/$curldir"
  curwd=$PWD
  cd "$rootfs/boot/$curldir/" || printError "Could not access boot curl directory. Re-run 'zopen init' to retry"
  . ./.env
  cd "$curwd"  || printError "Could not change to $curwd. Re-run 'zopen init' to retry"

  jqdir="$(ls $rootfs/boot | grep jq)"
  [ -e "$rootfs/boot/$jqdir" ] || printError "Could not locate jq for bootstrap. Re-run 'zopen init' to retry"
  chmod -R 755 "$rootfs/boot/$jqdir"
  curwd=$PWD
  cd "$rootfs/boot/$jqdir/" || printError "Could not access boot curl directory. Re-run 'zopen init' to retry"
  . ./.env
  cd "$curwd"  || printError "Could not change to $curwd. Re-run 'zopen init' to retry"
  
  printInfo "- Updating CA cert"
  ZOPEN_CA="$ZOPEN_ROOTFS/$ZOPEN_CA_DIR"
  mkdir -p "$ZOPEN_CA"
  runAndLog "${utildir}/zopen-update-cacert -f $ZOPEN_CA -v"
  [ $? -ne 0 ] && exit $?
  export ZOPEN_CA="$ZOPEN_CA/cacert.pem"

  printInfo "- Sourcing environment"
  . "$configFile"
  printInfo "- Using bootstrapped curl and jq to install latest release of itself (if available)"
  curlInstall=$(runAndLog "${utildir}/zopen-install -y curl jq")
  curlInstall=$?
  [ $curlInstall -ne 0 ] && printError "Unable to install curl and jq; see previous errors and retry the initilisation using the '--re-init' parameter"
  . "$configFile"

  # Code to use this version of meta as "official" install - pin to ensure no overwriting
  printInfo "- Installing and pinning currently running version of meta" 
  printVerbose "Current dir: $utildir"
  metadtInstDir="$ZOPEN_ROOTFS/$zopen_pkginstall/meta/meta-dt"
  printVerbose "Meta will be installed to $metadtInstDir"
  mkdir -p "$metadtInstDir"

  if [ -L "$0" ]; then
    printVerbose "Found a link"
    # We are running zopen from within a zopen-environment already
    # De-reference symlinks to get the actual meta location. On a re-init,
    # this might correlate to the existing location so we can reuse it; otherwise
    # we need to copy the existing meta to the new location
    physical="$(ls -l "$0" | sed -e "s/.*-> //")" 
    full="$(dirname $0)/$physical"
    real="$(dirname $full)"
    deref="$( cd "$real/../.." >/dev/null 2>&1 && pwd -P )"
    
    if [ "$deref" = "$metadtInstDir" ]; then
      printInfo "- Re-initialising target is current; no action required"
    else
      printInfo "- Copying existing meta to re-initialised location"
      cp -fRT "$deref/"  "$metadtInstDir"
    fi
    
  else
    printVerbose "Copying local meta; work out where to find all files"
    cp -fRT "${utildir}/../../"  "$metadtInstDir" 
  fi

  printInfo "- Running alternative utility to force selection of forked meta"
  # Can use "1" as the default since there should be no other options during init!
  metaInstall=$(runAndLog "${utildir}/zopen-alt meta -s -d 1")
  metaInstall=$?
  [ $metaInstall -ne 0 ] && printError "Unable to install meta; see previous errors and retry the initilisation using the '--re-init' parameter"

  #TODO: Reinstate following code should this fork merge
  #printInfo "- Installing latest version of meta package into zopen system"
  #runAndLog "${utildir}/zopen-install meta"

  printInfo "- zopen bootstrapping complete"

  if $appendToProfile; then
    if ! grep -q ". $rootfs/etc/zopen-config" "$HOME/.profile"; then
      printVerbose "Line not present (grep returned non-0)"
  cat << EOF >>  "$HOME/.profile"
  [ -e "$rootfs/etc/zopen-config" ] && . $rootfs/etc/zopen-config
EOF
    fi
  fi
<<<<<<< HEAD
  printInfo "${NC}${YELLOW}IMPORTANT: Run '. $rootfs/etc/.zopen-config' to enable zopen environment for current session or add it to your .profile.${NC}"
=======
  printInfo "${NC}${YELLOW}- Run '. $rootfs/etc/zopen-config' to enable zopen environment for current session${NC}"
>>>>>>> 82be17f6
  syslog "$ZOPEN_LOG_PATH/audit.log" "$LOG_A" "$CAT_PACKAGE,$CAT_FILE" "INIT" "" "zopen environment initialised as $ZOPEN_ROOTFS"
  printInfo "${NC}${GREEN}zopen initialization complete.${NC}"
fi<|MERGE_RESOLUTION|>--- conflicted
+++ resolved
@@ -543,11 +543,7 @@
 EOF
     fi
   fi
-<<<<<<< HEAD
-  printInfo "${NC}${YELLOW}IMPORTANT: Run '. $rootfs/etc/.zopen-config' to enable zopen environment for current session or add it to your .profile.${NC}"
-=======
-  printInfo "${NC}${YELLOW}- Run '. $rootfs/etc/zopen-config' to enable zopen environment for current session${NC}"
->>>>>>> 82be17f6
+  printInfo "${NC}${YELLOW}IMPORTANT: Run '. $rootfs/etc/zopen-config' to enable zopen environment for current session or add it to your .profile.${NC}"
   syslog "$ZOPEN_LOG_PATH/audit.log" "$LOG_A" "$CAT_PACKAGE,$CAT_FILE" "INIT" "" "zopen environment initialised as $ZOPEN_ROOTFS"
   printInfo "${NC}${GREEN}zopen initialization complete.${NC}"
 fi