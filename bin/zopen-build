--- conflicted
+++ resolved
@@ -1801,14 +1801,8 @@
   # GIT_TEMPLATE_DIR|set|PROJECT_ROOT/share/git-core/templates
   # GIT_EXEC_PATH|set|PROJECT_ROOT/libexec/git-core
   # GIT_SSL_CAINFO|set|PROJECT_ROOT/cacert.pem
-<<<<<<< HEAD
-  #  The first field is the environment variable. The second field is the action, which is one of set, unset, or prepend.
-  #  The last field is the value. 
-  #  For unset, this is left empty. PROJECT_ROOT is replaced by the root directory of where the project is installed to.
-=======
   #  The first field is the environment variable. The second field is the action, which is one of set (if unset), unset, overrideset or prepend.
   #  The last field is the value. For unset, this is left empty. PROJECT_ROOT is replaced by the root directory of where the project is installed to.
->>>>>>> efba30b3
 
   zoslib_env=""
   #TODO: In the future, consider locating all shared libraries and adding the LIBPATH automatically
