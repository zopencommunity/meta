#!/bin/false
# This file is only meant to be source'd hence the dummy hashbang
# shellcheck shell=sh
#

zopenInitialize()
{
  # Monitor the intial parent process; as subshells inherit
  # variables, this will not be overridden due to param expansion
  parentPid=${parentPid:-$$}
  defineEnvironment
  defineANSI
  if [ -z "${ZOPEN_DONT_PROCESS_CONFIG}" ]; then
    processConfig
  fi

  ZOPEN_ORGNAME="zopencommunity"
  ZOPEN_GITHUB="https://github.com/${ZOPEN_ORGNAME}"
  # shellcheck disable=SC2034
  ZOPEN_ANALYTICS_JSON="${ZOPEN_ROOTFS}/var/lib/zopen/analytics.json"
  # shellcheck disable=SC2034
  ZOPEN_JSON_CACHE_URL="https://raw.githubusercontent.com/${ZOPEN_ORGNAME}/meta/main/docs/api/zopen_releases.json"
  # shellcheck disable=SC2034
  ZOPEN_LATEST_RELEASE_JSON="https://raw.githubusercontent.com/${ZOPEN_ORGNAME}/meta/main/docs/api/zopen_releases_latest.json"
  ZOPEN_JSON_CONFIG="${ZOPEN_ROOTFS}/etc/zopen/config.json"
  if [ -n "${INCDIR}" ]; then
    ZOPEN_SCRIPTLET_DIR="${INCDIR}/scriptlets"
  else
    ZOPEN_SCRIPTLET_DIR="${ZOPEN_ROOTFS}/usr/local/zopen/meta/meta/include/scriptlets"
  fi

}
addCleanupTrapCmd(){
  # Attempt to remove any redirects; rather than test, simpler to remove
  # and re-add if present.
  newcmd="$1"

  tmpscriptfile="/tmp/zopen_trap.scr"
  echo "${newcmd}" >> "${tmpscriptfile}"

  if [ $$ -eq "${parentPid}" ]; then
    # Re-register handlers if already done; quicker than testing presensce
    for trappedSignal in "EXIT" "INT" "TERM" "QUIT" "HUP"; do
      trap cleanup "${trappedSignal}"
    done
  fi
}

cleanup() {
  if [ -f "${tmpscriptfile}" ] && [ -s "${tmpscriptfile}" ]; then
      # Execute the commands in the cleanup file by sourcing it
      # shellcheck disable=SC1090
      . "${tmpscriptfile}" > /dev/null 2>&1
      rm "${tmpscriptfile}"
  fi
}

addCleanupTrapCmd2(){
  # Attempt to remove any redirects; rather than test, simpler to remove
  # and re-add if present.
  newcmd=$(echo "$cmd" | zossed -E "s/[ \t]*[1-9]*[<>][>|&]?[ \t]*[^ \t]*//g")
  newcmd="${newcmd} >/dev/null 2>&1"
  # Command Trace MUST be disabled as the output from this can become
  # interleaved with output when calling zopen sub-processes.

  # Small timing window if the script is killed between the creation
  # and removal of the temporary file; would be easier if zos sh
  # didn't have a bug -trap can't be piped/redirected anywhere except
  # a file like it can in bash or non-zos sh as it seems to create
  # and run in the subshell before returning trap handler(s)!?!
  tmpscriptfile="/tmp/clean.tmp"
  trap > "${tmpscriptfile}" 2>&1 && script=$(cat "${tmpscriptfile}")
  if [ -n "${script}" ]; then
  for trappedSignal in "EXIT" "INT" "TERM" "QUIT" "HUP"; do
    newtrapcmd=$(
        echo "${script}" | while read trapcmd; do
        sigcmd=$(echo "${trapcmd}" |
            zossed "s/trap -- \"\(.*\)\" ${trappedSignal}.*/\1/")
        # No match/replace in sed, then sigcmd remains unchanged
        [ "${sigcmd}" = "${trapcmd}" ] && continue
        # There was a match, so sigcmd contains the string of commands
        # to run for the trap. Need to remove the exit command (which
        # returns the exit code) and the initial set of the exit code
        # and ensure it is last. Note that eval is used to run commands
        # with potentially embedded variables (like the return code
        # capture/return)
        suffix="eval exit \$exitrc"
        prfx="exitrc=\$?"
        sigcmd=$(echo "${sigcmd}" |awk -v prfx="$prfx" -v suffix="$suffix" '
            BEGIN{ FS=";"; OFS=";" sep=""}
            {
              for (i=1; i<=NF; i++){
                if (substr($i, 1, length(prfx)) != prfx &&
                    substr($i, 1, length(suffix)) != suffix) {
                      printf "%s%s >/dev/null 2>&1", sep, $i
                      sep = OFS
                }
              }
            }
            END{ printf "\n" }'
        )
       printf "%s;%s;%s;eval exit \${exitrc}" "${prfx}" "${newcmd}" "${sigcmd}"  | tr -s ';'
        break
      done
    )
    if [ -n "${newtrapcmd}" ]; then
      trap -- "${newtrapcmd}" "${trappedSignal}"
    fi
  done
    rm "${tmpscriptfile}" 2>/dev/null
  fi
  [ -n "${xtrc}" ] && set -x
}

# Temporary files
for zopen_tmp_dir in "${TMPDIR}" "${TMP}" /tmp; do
  if [ ! -z ${zopen_tmp_dir} ] && [ -d ${zopen_tmp_dir} ]; then
    break
  fi
done

if [ ! -d "${zopen_tmp_dir}" ]; then
  printError "Temporary directory not found. Please specify \$TMPDIR, \$TMP or have a valid /tmp directory."
fi

# Capture start time before setting trap
fullProcessStartTime=${SECONDS}

# Remove temporaries on exit and report elapsed time
cleanupOnExit()
{
  rv=$?
  [ -f ${ZOPEN_TEMP_C_FILE} ] && rm -rf ${ZOPEN_TEMP_C_FILE}
  [ -p ${TMP_FIFO_PIPE} ] && rm -rf ${TMP_FIFO_PIPE}
  if [ ! -z "${TEE_PID}" ]; then
    if kill -0 ${TEE_PID} 2> /dev/null; then
      kill -9 ${TEE_PID}
    fi
  fi
  [ -e "${TMP_GPG_DIR}" ] && rm -rf "${TMP_GPG_DIR}"
  [ -e "${SIGNATURE_FILE}" ] && rm -rf "${SIGNATURE_FILE}"
  [ -e "${PUBLIC_KEY_FILE}" ] && rm -rf "${PUBLIC_KEY_FILE}"
  printElapsedTime info "${0}" ${fullProcessStartTime}
  trap - EXIT # clear the EXIT trap so that it's not double called
  exit ${rv}
}

cleanupFunction()
{
  :
}


# showConfigParmWarning
# writes warning messages when a bad config parameter is found
# input: $1 - name of the paramter
#        $2 - current value of the parameter
#        $3 - valid value
#        $4 - default that will be uesd
showConfigParmWarning(){
  printWarning "Found invalid value '$2' for $1 configuration parameter [should be $3]. Defaulting to '$4'"
  if type zopen-config-helper >/dev/null 2>&1; then
    printWarning "Run 'zopen config --set $1 [$3]' to update configuration if required."
  else
    printWarning "Update zopen configuration file with a valid value [$3] for parameter '$1' if required."
  fi
}

# getParentProcess
# returns the parent process for the specified process
getParentProcess()
{
  [ -z "$1" ] && assertFailed "No process name given"
  # Get Parent Pid (ppid), with no heading (='') and strip blanks (awk)
  ps -o ppid= -p "$1" | awk '{$1=$1; print}'
}

# getCurrentVersionDir
# returns the version directory that has been set as active/installed
# indicating that the $needle is active.
# inputs: $1 - package to get currently active version of
# return: 0  for success (output of pwd -P command)
#         4  if unable to access version directory (eg. not installed)
#         !0 cd or pwd -P failed
getCurrentVersionDir(){
  needle="$1"
  [ ! -L "${ZOPEN_PKGINSTALL}/${needle}/${needle}" ] \
    && echo ""\
    && return 4
  cd "${ZOPEN_PKGINSTALL}/${needle}/${needle}" 2> /dev/null \
    && pwd -P 2> /dev/null
}

# isPackageActive
# returns whether the package is active ie. has a symlink from
#  $PKGINSTALL/pkg/pkg to a versioned directory
# inputs: $1 - package to get currently active version of
# return: 0  for active
#         !0 for not active
isPackageActive(){
  needle="$1"
  getCurrentVersionDir "$needle"
}

# Given two input files, return those lines in haystack file that are
# not in needles file
diffFile()
{
  haystackfile="$1"
  needlesfile="$2"
  [ -n "${needlesfile}" ] || printError "Internal error; needle file was empty/non-existent."
  diff=$(awk 'NR==FNR{needles[$0];next}
    !($0 in needles) {print}' "${needlesfile}" "${haystackfile}")
  echo "${diff}"
}

# Given two input lists (with \n delimiters), return those lines in
# haystack that are not in needles
diffList()
{
  haystack="$1"
  needles="$2"
  haystackfile=$(mktempfile "haystack")
  echo "${haystack}" >"${haystackfile}"
  [ -e "${haystackfile}" ] && addCleanupTrapCmd "rm -rf ${haystackfile}"
  needlesfile=$(mktempfile "needles")
  echo "${needles}" >"${needlesfile}"
  [ -e "${needlesfile}" ] && addCleanupTrapCmd "rm -rf ${needlesfile}"
  diffFile "${needlesfile}" "${haystackfile}"
  rm -rf "${needlesfile}" "${haystackfile}"
}

# Generate a file name that has a high probability of being unique for
# use as a temporary filename - the filename should be unique in the
# instance it was generated and probability suggests it should be for
# a "reasonable" time after... Note the caller is responsible for ensuring
# any cleanup is scheduled - the caller may not actually need to write to
# the file
mktempfile()
{
  prefix="zopen_$1"
  suffix=".tmp"
  [ -n "$2" ] && [ ! "$2" = "." ] && suffix="$2"
  for tmp in "${TMPDIR}" "${TMP}" /tmp; do
    [ -n "${tmp}" ] && [ -d "${tmp}" ] && break
  done
  [ ! -d "${tmp}" ] && printError "Could not locate suitable temporary directory [tried \$TMPDIR \$TMP & /tmp]. Define a temporary location and retry command"
  rnd=$(od -vAn -tu8 -N8  < /dev/urandom | tr -d "[:blank:]")
  tempfile="${tmp}/${prefix%%_}_${rnd}.${suffix##.}"
  if [ -e  "${tempfile}" ]; then
    mktempfile "$1" "${suffix}" # recurse and try again
  else
    echo "${tempfile}"
  fi
}

# Create a temporary directory
mktempdir()
{
  tempdir=$(mktempfile "$1" "$2")
  [ ! -e "${tempdir}" ] && mkdir "${tempdir}" && addCleanupTrapCmd "rm -rf ${tempdir}" && echo "${tempdir}"
}

isPermString()
{
  test=$(echo "$1" | zossed "s/[-+rwxugo,=]//g")
  if [ -n "${test}" ]; then
    printDebug "Permission string '$1' was invalid"
    false;
  else
    true;
  fi
  return # the output of the last command
}

writeConfigFile(){
  configFile="$1"
  rootfs="$2"
  pkginstall="$3"
  certPath="$4"
  overrideZOSTools=$5

  cat << EOF >  "${configFile}"
#!/bin/false  # Script currently intended to be sourced, not run
# zopen community Configuration file
# Main root location for the zopen installation; can be changed if the
# underlying root location is copied/moved elsewhere as locations are
# relative to this envvar value
displayHelp() {
echo "usage: . zopen-config [--eknv] [--knv] [--quiet] [-?|--help]"
echo "  --override-zos-tools   Adds altbin/ dir to the PATH and altman/ dir to MANPATH, overriding the native z/OS tooling."
echo "  --nooverride-zos-tools Does not add altbin/ and altman/ dir to PATH and MANPATH."
echo "  --override-zos-tools-subset=<file>"
echo "      Override a subset of zos tools. Containing a subset of packages to override, delimited by newlines."
echo "  --knv                  Display zopen environment variables "
echo "  --eknv                 Display zopen environment variables, prefixed with an"
echo "                         'export ' keyword for use in scripts"
echo "  --quiet                Do not display messages"
echo "  -?, --help             Display this help"
}
EOF

if $overrideZOSTools; then
  cat << EOF >>  "${configFile}"
ZOPEN_TOOLSET_OVERRIDE=1;
EOF
fi

cat << EOF >>  "${configFile}"
knv=false
exportknv=""
displayText=true
unset overrideFile
while [ \$# -gt 0 ]; do
  case "\$1" in
    --eknv) exportknv="export "; knv=true;;
    --knv) knv=true;;
    --override-zos-tools)  export ZOPEN_TOOLSET_OVERRIDE=1;;
    --nooverride-zos-tools)  unset ZOPEN_TOOLSET_OVERRIDE;;
    --override-zos-tools-subset) shift;  export ZOPEN_TOOLSET_OVERRIDE=1; overrideFile="\$1";;
    --quiet) displayText=false;;
    -?|--help) displayHelp; return 0;;
  esac
  shift
done
if \${knv}; then
  /bin/env | /bin/sort > /tmp/zopen-config-env-orig.\$\$
fi

if [ -n "\${overrideFile}" ] && [ ! -f "\${overrideFile}" ]; then
  echo "Override file '\${overrideFile}' is not a file. Skipping..."
fi

ZOPEN_ROOTFS="${rootfs}"
export ZOPEN_ROOTFS

if [ -z "\${_BPXK_AUTOCVT}" ]; then
  export _BPXK_AUTOCVT=ON
else
  CUR_CVT="\${_BPXK_AUTOCVT}"
  if [ "\${CUR_CVT}" = "ON" ] || [ "\${CUR_CVT}" = "ALL" ]; then
    : # ok - we can source the config with these settings
  else
    echo "Error. You have _BPXK_AUTOCVT=\${CUR_CVT} and we can not source the configuration." >&2
    return 4
  fi
fi

zot="zopen community"

sanitizeEnvVar()
{
  # remove any envvar entries that match the specified regex
  value="\$1"
  delim="\$2"
  prefix="\$3"
  echo "\${value}" | awk -v RS="\${delim}" -v DLIM="\${delim}" -v PRFX="\${prefix}" '{ if (match(\$1, PRFX)==0) {printf("%s%s",\$1,DLIM)}}'
}

deleteDuplicateEntries()
{
  value="\$1"
  delim="\$2"
  echo "\${value}\${delim}" | awk -v RS="\${delim}" '!(\$0 in a) {a[\$0]; printf("%s%s", col, \$0); col=RS; }' | /bin/sed "s/\${delim}$//"
}

# zopen community environment variables
ZOPEN_PKGINSTALL=\${ZOPEN_ROOTFS}/${pkginstall}
export ZOPEN_PKGINSTALL
ZOPEN_SEARCH_PATH=\${ZOPEN_ROOTFS}/usr/share/zopen/
export ZOPEN_SEARCH_PATH
ZOPEN_CA="\${ZOPEN_ROOTFS}/${certPath}"
export ZOPEN_CA
ZOPEN_LOG_PATH=\${ZOPEN_ROOTFS}/var/log
export ZOPEN_LOG_PATH

# Custom parameters for zopen default tooling
# Add any custom parameters for curl
ZOPEN_CURL_PARAMS=""

# Do not display text for non-interactive sessions
if [ -n "\$SSH_CONNECTION" ] && [ -z "\$PS1" ] || [ ! -t 1 ]; then
  displayText=false
fi

if [ -z "\${ZOPEN_QUICK_LOAD}" ]; then
  if [ -e "\${ZOPEN_ROOTFS}/etc/profiled" ]; then
    dotenvs=\$(find "\${ZOPEN_ROOTFS}/etc/profiled" -type f -name 'dotenv' -print)
    if \$displayText; then
      /bin/printf "Processing \$zot configuration..."
    fi

    for dotenv in \$dotenvs; do
      . \$dotenv
    done
    if \$displayText; then
      /bin/echo "DONE"
      if [ -n "\${ZOPEN_TOOLSET_OVERRIDE}" ]; then
        /bin/echo "NOTE: Conflicting tools (eg. man, cat, grep, make) will take precedence over z/OS /bin tools. Pass the option --nooverride-zos-tools to avoid this."
      else
        /bin/echo "NOTE: Conflicting tools (eg. man, cat, grep, make) will NOT take precedence over z/OS /bin tools; Use the prefixed executables instead (eg. zotman, gcat, ggrep, gmake). Pass the option --override-zos-tools if you prefer zopen tools or --help for further options."
      fi
    fi
    unset dotenvs
  fi
fi
unset displayText
PATH=\${ZOPEN_ROOTFS}/usr/local/bin:\${ZOPEN_ROOTFS}/usr/bin:\${ZOPEN_ROOTFS}/bin:\${ZOPEN_ROOTFS}/boot:\$(sanitizeEnvVar "\${PATH}" ":" "^\${ZOPEN_PKGINSTALL}/.*\$")
MANPATH=\${ZOPEN_ROOTFS}/usr/local/share/man:\${ZOPEN_ROOTFS}/usr/local/share/man/\%L:\${ZOPEN_ROOTFS}/usr/share/man:\${ZOPEN_ROOTFS}/usr/share/man/\%L:\$(sanitizeEnvVar "\${MANPATH}" ":" "^\${ZOPEN_PKGINSTALL}/.*\$")

if [ -n "\$ZOPEN_TOOLSET_OVERRIDE" ]; then
  if [ -n "\${overrideFile}" ] && [ -f "\${overrideFile}" ]; then
    PATH=\$(sanitizeEnvVar "\${PATH}" ":" "^\${ZOPEN_ROOTFS}/usr/local/altbin.*\$")
    while IFS= read -r project; do
      if [ -d "\$ZOPEN_PKGINSTALL/\$project/\$project/altbin" ]; then
        PATH="\$ZOPEN_PKGINSTALL/\$project/\$project/altbin:\$PATH"
      fi
      if [ -d "\$ZOPEN_PKGINSTALL/\$project/\$project/share/altman" ]; then
        MANPATH="\$ZOPEN_PKGINSTALL/\$project/\$project/share/altman:\$MANPATH"
      fi
    done < "\${overrideFile}"
  else
    PATH="\${ZOPEN_ROOTFS}/usr/local/altbin:\$PATH"
    MANPATH="\${ZOPEN_ROOTFS}/usr/local/share/altman:\$MANPATH"
  fi
else
  PATH=\$(sanitizeEnvVar "\${PATH}" ":" "^\${ZOPEN_ROOTFS}/usr/local/altbin.*\$")
  MANPATH=\$(sanitizeEnvVar "\${MANPATH}" ":" "^\${ZOPEN_ROOTFS}/usr/local/share/altman.*\$")
fi


export PATH=\$(deleteDuplicateEntries "\${PATH}" ":")
LIBPATH=\${ZOPEN_ROOTFS}/usr/local/lib:\${ZOPEN_ROOTFS}/usr/lib:\$(sanitizeEnvVar "\${LIBPATH}" ":" "^\${ZOPEN_PKGINSTALL}/.*\$")
export LIBPATH=\$(deleteDuplicateEntries "\${LIBPATH}" ":")
export MANPATH=\$(deleteDuplicateEntries "\${MANPATH}" ":")

if \${knv}; then
  /bin/env | /bin/sort > /tmp/zopen-config-env-modded.\$\$
  diffout=\$(/bin/diff /tmp/zopen-config-env-orig.\$\$ /tmp/zopen-config-env-modded.\$\$ | /bin/grep -E '^[>]' | /bin/cut -c3- )
  echo "\${diffout}" | while IFS= read -r knvp; do
    newval=""
    envvar="\${knvp%%=*}"
    cIFS="\$IFS"
    IFS=":"
    for token in \${knvp##*=}; do
      tok=\$(echo "\${token}" | /bin/sed -e 's#/usr/local/zopen/\([^/]*\)/[^/]*/#/usr/local/zopen/\1/\1/#')
      newval=\$(printf "%s:%s" "\${newval}" "\${tok}")
    done
    echo "\${exportknv}\${envvar}=\${newval#*:}"
    IFS="\${cIFS}"
  done
  rm /tmp/zopen-config-env-orig.\$\$ /tmp/zopen-config-env-modded.\$\$ 2>/dev/null
fi


EOF

}

# Wrap the curl command with additional standard parameters
curlCmd()
{
  # Take the list of parameters and concat them with
  # any custom parameters the user requires in ZOPEN_CURL_PARAMS
  extra_curl_options="--no-progress-meter"
  curl ${ZOPEN_CURL_PARAMS} ${extra_curl_options} $*
}

# Wrap the gpg command with additional standard parameters
gpgCmd()
{
  if ! gpgout=$(gpg --no-secmem-warning $*); then
  	if echo "${gpgout}" | grep -q "EDC5128I No such device"; then
    printVerbose "Ignoring mmap issue not applicable on z/OS currently"
      return 0
    fi
    echo "${gpgout}"
    return 1
  fi
}

validateReleaseLine()
{
  echo "$1" | awk '
    toupper($1)=="DEV"    {print toupper($0)}
    toupper($1)=="STABLE" {print toupper($0)}
                          { print ""}
  '
}

# Attempt to fully dereference a symlink without any bashisms or arcane set logic
deref_symlink() {
    symlink="$1"
    if [ -L "${symlink}"]; then
      target=$(ls -l "$symlink" | awk '{print $NF}')
    else
      target="${symlink}"
    fi
    targetName=$(basename "${target}")
    targetDir=$(dirname "${target}")
    # Check if dir starts with a '/'; if not need to calculate absolute 
    # fully-qualified name
    case "$target" in
        /*) targetDir=$(cd "${targetDir}" && pwd -P);; 
        *) 
          symlink_dir=$(dirname "$symlink")
          targetDir=$(cd "$(pwd -P)/${symlink_dir}" && pwd -P)
    esac    
    absolute_dir=$(cd "$targetDir" && pwd -P)  # Resolves symlinked dirs
    echo "$absolute_dir/$targetName"
}

toAbsolutePath() {
  case "$1" in
      /*) echo "$1" ;;  # Already absolute
      * | . | .. | ./* | ../*) echo "$(cd "$(dirname "$1")" && pwd -P)/$(basename "$1")" ;;
  esac
}

#return 1 if brightness is dark, 0 if light, and 255 if unknown (considered to be dark as default)
darkbackground() {
  if [ "${#COLORFGBG}" -ge 3 ]; then
    bg=${COLORFGBG##*;}
    if [ ${bg} -lt 7 ]; then
      return 1
    else
      return 0
    fi
  else
    return 255
  fi
}

defineANSI()
{
  # Standard tty codes
  ESC=$(printf "\047") # Start of Escape Sequence; EBCDIC=\047, ASCII=\033
  CSI="[" # Control Sequence Introducer
  CNL="E" # Cursor Next Line
  CPL="F" # Cursor Previous Line
  CHA="G" # Cursor Horizontal Absolute - column selector
  EL="K" # Erase In Line
  SGR="m" # Select Graphic Rendition

  # shellcheck disable=SC2034
  ERASELINE=$(printf "${ESC}${CSI}2${EL}")
  # shellcheck disable=SC2034
  CRSRHIDE=$(printf "${ESC}${CSI}?25l")
  # shellcheck disable=SC2034
  CRSRSHOW=$(printf "${ESC}${CSI}?25h")
  CRSRSOL=$(printf "${ESC}${CSI}0${CHA}")
  # shellcheck disable=SC2034
  CRSRPL=$(printf "${ESC}${CSI}1${CPL}")   # Move to start of previous line
  # shellcheck disable=SC2034
  CRSRUP="A"  # CUU
  # shellcheck disable=SC2034
  CRSRDOWN="B" # CUF
  # shellcheck disable=SC2034
  CRSRRIGHT="C" # CUB
  # shellcheck disable=SC2034
  CRSRLEFT="D" # CUD



  # Color-type codes, needs explicit terminal settings
  if [ ! "${_BPX_TERMPATH-x}" = "OMVS" ] && [ -z "${NO_COLOR}" ] && [ ! "${FORCE_COLOR-x}" = "0" ] && [ -t 1 ] && [ -t 2 ]; then
    ANSION=true
    #ESC="\047"
    BLACK=$(printf "${ESC}${CSI}30${SGR}")
    RED="${ESC}${CSI}31${SGR}"
    GREEN="${ESC}${CSI}32${SGR}"
    YELLOW="${ESC}${CSI}33${SGR}"
    BLUE="${ESC}${CSI}34${SGR}"
    MAGENTA="${ESC}${CSI}35${SGR}"
    CYAN="${ESC}${CSI}36${SGR}"
    GRAY="${ESC}${CSI}37${SGR}"
    BOLD="${ESC}${CSI}1${SGR}"
    UNDERLINE="${ESC}${CSI}4${SGR}"
    darkbackground
    bg=$?
    if [ $bg -ne 0 ]; then
      #if the background was set to black or unknown the header and warning color will be yellow
      HEADERCOLOR="${YELLOW}"
      WARNINGCOLOR="${YELLOW}"
    else
      #else the header and warning color will become magenta
      HEADERCOLOR="${MAGENTA}"
      WARNINGCOLOR="${MAGENTA}"
    fi
    # The following should be the last ANSI declaration. With -x trace active, the ANSI
    # codes might be interpreted by the terminal when outputing the command trace. Having
    # NC as the last value ensures that the text is returned to normal
    NC="${ESC}${CSI}0${SGR}"
  else
    # unset esc RED GREEN YELLOW BOLD UNDERLINE NC
    ANSION=false
    esc=''
    # shellcheck disable=SC2034
    BLACK=''
    RED=''
    GREEN=''
    YELLOW=''
    BLUE=''
    MAGENTA=''
    # shellcheck disable=SC2034
    CYAN=''
    # shellcheck disable=SC2034
    GRAY=''
    BOLD=''
    UNDERLINE=''
    NC=''
    HEADERCOLOR=''
    WARNINGCOLOR=''

  fi
}

ansiline()
{
  deltax=$1
  deltay=$2
  echostr="$3"
  ansimove "$1" "$2"
  zosecho "${echostr}\c"
}

ansimove()
{
  deltax=$1
  deltay=$2

  movestr=""
  if [ -n "${deltax}" ]; then
    if [ "${deltax}" -gt 0 ]; then
      movestr="${ESC}${CSI}${deltax}${CRSRRIGHT}"
    elif [ "${deltax}" -lt 0 ]; then
      movestr="${ESC}${CSI}$((deltax * -1))${CRSRLEFT}"
    fi
  fi
  if [ -n "${deltay}" ]; then
    if [ "${deltay}" -gt 0 ]; then
      movestr="${movestr}${ESC}${CSI}${deltay}${CRSRDOWN}"
    elif [ "${deltay}" -lt 0 ]; then
      movestr="${movestr}${ESC}${CSI}$((deltay * -1))${CRSRUP}"
    fi
  fi
  zosecho "${movestr}\c"
}

getScreenCols()
{
  # If stdout/stderr are associated with a tty terminal
  if  [ -t 1 ] && [ -t 2 ]; then
    # Note tput does not handle ssh sessions too well...
    lclcols=$(stty | awk -F'[/=;]' '/columns/ { print $4}' | tr -d " ")
  elif [ ! -z "${COLUMNS}" ]; then
    lclcols="${COLUMNS}"
  elif ! lclcols=$(tput cols 2>/dev/null); then
    # tput can fail if the terminal type is unrecognised; use fallback
    lclcols=80
  fi
  echo "${lclcols}"
}

zostr()
{
  # Use the standard z/OS 'tr' command
  /bin/tr "$@"
}
zosecho()
{
  # Use the standard z/OS echo utility; supports use of ANSI colour when
  # required and is consistent across shells as it uses the EBCDIC ANSI
  # control codes
  /bin/echo "$@"
}

zossed()
{
  # Use the standard z/OS sed utility; If the sed package is installed
  # GNU sed becomes the dominant version which might change how
  # matching is performed
  /bin/sed "$@"
}

zosfind()
{
  # Use the standard z/OS find utility; If the findutils package is installed,
  # the installed find command takes precedence but is not compatible with the
  # standard zos find [regex searches for "-name" are not allowed, but
  # "-wholename" is not available on standard zosfind. For the tooling to be
  # consistent across platforms (where findutils is/is not installed) use the
  # standard zos version
  /bin/find "$@"
}

zosdu()
{
  # Use the standard z/OS du utility; if the coreutils package is installed, this
  # changes the behaviour of the du command so we need to ensure we support those
  # who do not have that installed
  /bin/du "$@"
}

findrev()
{
  haystack="$1"
  needle="$2"
  while [ "${haystack}" != "" ] && [ "${haystack}" != "/" ] && [ "${haystack}" != "./" ] && [ ! -e "${haystack}/${needle}" ]; do
    haystack=${haystack%/*}
  done
  echo "${haystack}"
}

strtrim()
{
  echo "$1" | zossed -e 's/^[[:space:]]*//' -e 's/[[:space:]]*$//'
}

text_center()
{
  if [ $# -lt 2 ]; then
    echo "$1"
    return
  fi
  echo "$1" | awk -v strlen="$2" \
    '{spc = strlen - length;padding = int(spc / 2);pad = spc - padding;printf "%*s%s%*s\n", pad, "", $0, padding, ""}'
}

text_padrightr() {
  padchar="${3:- }" # Default to space char
  echo "" | awk -v str="$1" -v n="$2" -v pc="$padchar"  \
      'function padr(n,acc, c){
          if (++acc>=n) return c;
          return c padr(n, acc, c);
        }
        BEGIN{ print str padr(n,0,pc);}
      '
}

defineEnvironment()
{
  # Required for proper operation of z/OS auto-conversion support
  export _BPXK_AUTOCVT=ON
  export _CEE_RUNOPTS="${_CEE_RUNOPTS} FILETAG(AUTOCVT,AUTOTAG) POSIX(ON)"
  export _TAG_REDIR_ERR=txt
  export _TAG_REDIR_IN=txt
  export _TAG_REDIR_OUT=txt
  export GIT_UTF8_CCSID=819

  # Required for proper operation of xlclang
  export _CC_CCMODE=1
  export _C89_CCMODE=1
  export _CXX_CCMODE=1

  # Required for proper operation of (USS shipped) sed
  export _UNIX03=YES

  # Use /bin/cat as the pager in case xlclang help is displayed, we don't want to wait for input
  export PAGER=/bin/cat

  # Set a default umask of read and execute for user and group
  umask 0022
}

#
# For now, explicitly specify zosecho to ensure we get the EBCDIC echo since the escape
# sequences are EBCDIC escape sequences
#
printColors()
{
  zosecho "$@"
}

mutexReq()
{
  mutex=$1
  lockdir="${ZOPEN_ROOTFS}/var/lock"
  [ -e lockdir ] || mkdir -p ${lockdir}
  mutex="${lockdir}/${mutex}"
  mypid=$(exec sh -c 'echo ${PPID}')
  mygrandparent=$(/bin/ps -o ppid= -p "$mypid" | awk '{print $1}')
  if [ -e "${mutex}" ]; then
    lockedpid=$(cat ${mutex})
    {
      [ ! "${lockedpid}" = "${mypid}" ] && [ ! "${lockedpid}" = "${PPID}" ] && [ ! "${lockedpid}" = "${mygrandparent}" ]
    } && kill -0 "${lockedpid}" 2> /dev/null && echo "Aborting, Active process '${lockedpid}' holds the '$2' lock: '${mutex}'" && exit -1
  fi
  addCleanupTrapCmd "rm -rf ${mutex}"
  echo "${mypid}" > ${mutex}
}

mutexFree()
{
  mutex=$1
  lockdir="${ZOPEN_ROOTFS}/var/lock"
  mutex="${lockdir}/${mutex}"
  [ -e "${mutex}" ] && rm -f ${mutex}
}

relativePath2()
{
  sourcePath=$1
  targetPath=$2
  currentIFS="${IFS}"
  IFS="/"
  relativePath=''
  set -- ${targetPath}
  for elem in ${sourcePath}; do
    if [ -z "${relativePath}" ]; then
      if [ "$1" = "${elem}" ]; then
        shift
        continue
      else
        relativePath="../${elem}"
      fi
    else
      if [ -z "$1" ]; then
        relativePath="${relativePath}/${elem}"
      else
        relativePath="../${relativePath}/${elem}"
      fi
    fi
    if [ $# -gt 0 ]; then
      shift
    fi
  done
  # if the target is longer than the source, there might be some additional
  # elements in the shifted $0 to append
  if [ $# -gt 0 ]; then
    relativePath=${relativePath}/$(echo $* | zossed "s/ /\//g")
  fi
  IFS="${currentIFS}"
  echo "${relativePath}"
}

# Merges a package directory's symlinks into the main zopen root filesystem
mergeIntoSystem()
{
  name=$1         # Name of the package being processed
  versioneddir=$2 # The directory where the unpax occurred
  rootfs="$3"
  rebaseusr="$4"

  [ -z "${rebaseusr}" ] && rebaseusr="usr/local"

  currentDir="${PWD}"

  printDebug "Calculating the offset path to store from root"
  offset=$(dirname "${versioneddir#"${rootfs}"/}")
  version=$(basename "${versioneddir}")
  tmptime=$(date +%Y%m%d%H%M%S)
  processingDir="${rootfs}/tmp/zopen.${tmptime}"
  printDebug "Temporary processing dir evaluated to: ${processingDir}"

  virtualStore="${processingDir}/${offset}"
  printDebug "Creating virtual store at: ${virtualStore}"
  mkdir -p "${virtualStore}"

  printDebug "Moving from main store location (unpax-dir) to processing store"
  mv "${versioneddir}" "${virtualStore}"

  printDebug "Creating main linked directory in store"
  cd "${virtualStore}" && ln -s "${version}" "${name}"

  printDebug "Creating virtual root directory structure"
  mkdir -p "${processingDir}/${rebaseusr}"

  printDebug "Generating relative symlinks in processing location"
  relpath=$(relativePath2 "${virtualStore}/${name}" "${processingDir}/${rebaseusr}")
  [ "${relpath}" = "/" ] && printError "Relative path calculated as root directory itself!?!"

  printDebug "Generating symlink tree"

  printDebug "Creating directory structure"
  cd "${virtualStore}/${name}" || printError "Unable to change to virtual store at '${virtualStore}/${name}'"
  # since 'ln *' doesn't invoke globbing to allow multiple files at once,
  # abuse the Recurse option; this results in "already exists" errors but
  # ignore them as the first call should generate the correct link but
  # subsequent calls would generate a symlink that has incorrect dereferencing
  # and ignoring them is actually faster than individually creating the links!
  zosfind . -type d | sort -r | while read dir; do
    dir=$(echo "${dir}" | zossed "s#^./##")
    printDebug "Processing dir: ${dir}"
    [ "${dir}" = "." ] && continue
    mkdir -p "${processingDir}/${rebaseusr}/${dir}"
    cd "${processingDir}/${rebaseusr}/${dir}" || printError "Unable to change to processing directory '${processingDir}/${rebaseusr}/${dir}'"
    dirrelpath=$(relativePath2 "${virtualStore}/${name}/${dir}" "${processingDir}/${rebaseusr}/${dir}")
    ln -Rs "${dirrelpath}/" "." 2> /dev/null
  done

  printDebug "Moving unpaxed processing-directory back to main rootfs store."
  # this *must* be done before the merge step below or relative symlinks can't
  # work
  versioneddirname=$(basename "${versioneddir}")
  mv "${virtualStore}/${versioneddirname}" "${rootfs}/${offset}"

  tarfile="${name}.usr.tar"
  printDebug "Merge symlinks into main filesystem using tmp tar file ${tarfile}"

  printDebug "Generating intermediary tar file"
  # Need '-S' to allow long symlinks
  cd "${processingDir}" && tar -S -cf "${tarfile}" "usr"

  printDebug "Generating listing for remove processing (including main symlink)"
  echo "Installed files:" > "${versioneddir}/.links"
  tar tf "${processingDir}/${tarfile}" 2> /dev/null| sort -r >> "${versioneddir}/.links"

  printDebug "Extracting tar to rootfs"
  cd "${processingDir}" && tar xf "${tarfile}" -C "${rootfs}" 2> /dev/null

  printDebug "Cleaning temp resources."
  rm -rf "${processingDir}" 2> /dev/null

  printDebug "Switching to previous cwd - current work dir was purged"
  cd "${currentDir}" || printError "Unable to change to '${currentDir}'"

  return 0
}

rmSymlinksFSCheck(){
  # Slower method needed to analyse each link to see if it has
  # become orphaned. Only relevent when removing a package as
  # upgrades/alt-switching can supply a list of files
  # Use sed to skip header line in .links file
  # Note that the contents of the links file are ordered such that
  # processing occurs depth-first; if, after removing orphaned symlinks,
  # a directory is empty, then it can be removed.
  nfiles=$(zossed '1d;$d' "${dotlinks}" | wc -l  | tr -d ' ')
  printDebug "Creating Temporary dirname file"
  tempDirFile=$(mktempfile "unsymlink")
  [ -e "${tempDirFile}" ] && rm -f "${tempDirFile}" >/dev/null 2>&1
  touch "${tempDirFile}"
  tempTrash=$(mktempfile "unsymlink" "trash")
  [ -e "${tempTrash}" ] && rm -f "${tempTrash}" >/dev/null 2>&1
  addCleanupTrapCmd "rm -rf ${tempDirFile}"
  addCleanupTrapCmd "rm -rf ${tempTrash}"
  printDebug "Using temporary file ${tempDirFile}"
  while read filetounlink; do
    filetounlink=$(echo "${filetounlink}" | zossed 's/\(.*\).symbolic.*/\1/')
    filename="$filetounlink"
    [ -z "${filetounlink}" ] && continue
    filetounlink="${ZOPEN_ROOTFS}/${filetounlink}"
    [ ! -e "${filetounlink}" ] && continue  # If not there, can'e be removed!
    if [ -d "${filetounlink}" ]; then
      # Add to the directory queue for checking once files are gone if unique
      ispresent=$(grep "^${filetounlink}[ ]*$" "${tempDirFile}")
      if [ -z "${ispresent}" ]; then
        echo " ${filetounlink} " >> "${tempDirFile}"
      fi
    elif [ -L "${filetounlink}" ]; then
      if [ ! -f "${filetounlink}" ]; then
        # the linked-to file no longer exists (ie. the symlink is dangling)
        rm -f "${filetounlink}" > /dev/null 2>&1
      fi
    else
      echo "Unprocessable file: '${filetounlink}'" >> "${tempTrash}"
    fi
  done <<EOF
$(zossed '1d;$d' "${dotlinks}")
EOF
}

rmSymlinksFileDiff(){
  obsoleteList=$(diffFile "${dotlinks}" "${newfilelist}")
  echo "${obsoleteList}" | while read obsoleteFile; do
    [ -z "${obsoleteFile}" ] && return 0
    obsoleteFile="${ZOPEN_ROOTFS}/${obsoleteFile}"
    obsoleteFile="${obsoleteFile%% symbolic*}"
    printDebug "Checking obsoletefile '${obsoleteFile}'"
    if [ -L "${obsoleteFile}" ] && [ ! -e "${obsoleteFile}" ]; then
      # the linked-to file no longer exists (ie. the symlink is dangling)
      rm -f "${obsoleteFile}" > /dev/null 2>&1
    fi
  done
}

# The following function will remove any orphaned symlinks left after either:
# - a different version has been installed (where the old symlinks are not reused for
#   that different version  version ie. the file has been removed from updated version
# - the main package->version-dir symlink has been removed (which renders any symlinks to
#   it as dangling so removable)
unsymlinkFromSystem()
{
  pkg=$1
  rootfs=$2
  dotlinks=$3
  newfilelist=$4

  if [ -e "${dotlinks}" ]; then
    if [ -e "${newfilelist}" ]; then
      if ! runLogProgress "rmSymlinksFileDiff" \
          "Checking for file differences in mesh" \
          "Checked for file differences in mesh" "linkcheck"; then
        printError "Unable to remove symlinks links. Review any errors. Manual cleanup using zopen-alt might be required"
      fi
    else
      if ! runLogProgress "rmSymlinksFSCheck" \
          "Checking for orphaned symlinks in mesh" \
          "Checked for orphaned symlinks in mesh" "linkcheck"; then
        printError "Unable to remove symlinks links. Review any errors. Manual cleanup using zopen-alt might be required"
      fi
      if [ -e "${tempDirFile}" ]; then
        ndirs=$(uniq < "${tempDirFile}" | wc -l  | tr -d ' ')
        printVerbose "- Checking ${ndirs} dir links"
        for d in $(uniq < "${tempDirFile}" | sort -r) ; do
          [ -d "${d}" ] && rmdir "${d}" >/dev/null 2>&1
        done
        rm "${tempDirFile}"
      fi
      if [ -e "${tempTrash}" ]; then
        printSoftError "Issues found while trying to remove the following files:"
        while read errorFile; do
          printSoftError "${errorFile}"
        done < "${tempTrash}"
        printError "Manual removal of files might be required"
      fi
    fi
  else
    printDebug "No list of current links to check - package was not installed/active"
  fi
}

printDebug()
{
  [ -z "${-%%*x*}" ] && set +x && xtrc="-x" || xtrc=""
  # shellcheck disable=SC2154
  if ${debug}; then
    printColors "${NC}${BLUE}${BOLD}:DEBUG:${NC}: '${1}'"
  fi
  [ -n "${xtrc}" ] && set -x
  return 0
}

printVerbose()
{
  [ -z "${-%%*x*}" ] && set +x && xtrc="-x" || xtrc=""
  # shellcheck disable=SC2154
  if ${verbose}; then
    printColors "${NC}${GREEN}${BOLD}VERBOSE${NC}: ${1}"
  fi
  [ -n "${xtrc}" ] && set -x
  return 0
}

printHeader()
{
  [ -z "${-%%*x*}" ] && set +x && xtrc="-x" || xtrc=""
  printColors "${NC}${HEADERCOLOR}${BOLD}${UNDERLINE}${1}${NC}"
  [ -n "${xtrc}" ] && set -x
  return 0
}

printAttention()
{
  [ -z "${-%%*x*}" ] && set +x && xtrc="-x" || xtrc=""
  printColors "${NC}${MAGENTA}${BOLD}${UNDERLINE}${1}${NC}"
  [ -n "${xtrc}" ] && set -x
  return 0
}

runAndLog()
{
  printVerbose "$1"
  eval "$1"
  rc=$?
  if [ ! -z "${SSH_TTY}" ]; then
    chtag -r ${SSH_TTY}
  fi
  return "${rc}"
}

runLogProgress()
{
  printVerbose "$1"
  printInfo "- ${2:-Running}"
  completeText="${3:-Complete}"
  animation="${4:-spinner}"

  if ! ${verbose}; then
    progressHandler "${animation}" "${completeText}" &
    PROGRESS_HANDLER=$!
    killph="kill -HUP ${PROGRESS_HANDLER}"
    addCleanupTrapCmd "${killph}"
    eval "$1"
    rc=$?
    ${killph} >/dev/null 2>&1 # if the timer is not running, the kill will fail
    waitforpid ${PROGRESS_HANDLER}  # Make sure it's finished writing to screen
  else
    eval "$1"
    rc=$?
  fi
  if [ -n "${SSH_TTY}" ]; then
    chtag -r "${SSH_TTY}"
  fi

  return "${rc}"
}

spinloop()
{
  # in the absence of generic ms/ns reporting, spin-loop instead - not ideal
  # but without pre-reqing packages...
  i=$1
  while [ "${i}" -ge 0 ]; do
    i=$((i - 1))
  done
}

progressAnimation()
{
  [ $# -eq 0 ] && printError "Internal error: no animation strings."
  animcnt=$#
  anim=1
  firstFrame=true
  while true; do
    spinloop 3000
    # Check for daemonization of this process (ie. orphaned and PPID=1)
    # Cannot actually use "$PPID" as it is set at script initialization
    # and not updated when the parent changes so need to query.
    if ! ppid=$(getParentProcess "$$"); then
      printVerbose "Cannot determine parent process, disable animation"
      exit 1
    fi
    if [ "${ppid}" = "1" ]; then
      # We have been daemonized and owned by PPID=1
      kill HUP "$$" >/dev/null 2>&1
      sleep 1 > /dev/null 2>&1
    fi
    anim=$((anim + 1))
    [ ${anim} -gt ${animcnt} ] && anim=1
    if ${firstFrame}; then
      printf "${ERASELINE}%s\n" "$(getNthArrayArg "${anim}" "$@")"
      firstFrame=false
    else
      printf "${CRSRPL}${ERASELINE}%s\n" "$(getNthArrayArg "${anim}" "$@")"
    fi
  done
}

getNthArrayArg ()
{
  shift "$1"
  zosecho "$1\c"
}

waitforpid()
{
  while kill -0 "$1" >/dev/null 2>&1; do
    sleep 1
  done
}

progressHandler()
{

  if [ -z "${-%%*x*}" ]; then
    # Command trace is active so any progress animation
    # writing to screen will interleave, making things cluttered.
    # Sleep for 1s (to allow the caller to setup signal handling) and exit
    sleep 1
    exit 0
  fi
  type=$1
  completiontext=$2 # Custom end text (when the process is complete)
  trap "exit" EXIT # If there is an animation error, it will just exit
  if ${ANSION}; then
    trapcmd="/bin/printf \"${CRSRSHOW}${ERASELINE}${CRSRPL}${ERASELINE}${CRSRPL}${ERASELINE}- ${completiontext:-Done}\n\";exit"
    # shellcheck disable=SC2064
    trap "${trapcmd}" HUP
    # shellcheck disable=SC2059
    printf "${CRSRHIDE}"
    case "${type}" in
<<<<<<< HEAD
      "spinner")  progressAnimation '-' '/' '|' '\\' ;;
      "network")  progressAnimation '-----' '>----' '->---' '-->--' '--->-' '---->' '-----' '----<' '---<-' '--<--' '-<---' '<----' ;;
      "mirror")   progressAnimation '#______' '##_____' '#=#____' '#==#___' '#===#__' '#====#_' '#=====#' '#_====#' '#__===#' '#___==#' '#____=#' '#_____#' ;;
      "trash")    progressAnimation 'O________' '_O_______' '__O______' '___o_____' '____o____' '_____o___' '______.__' '_______._' '________.' ;;
      "linkcheck")progressAnimation '------>' '?----->' '-?---->' '--?--->' '---?-->' '----?->' '-----?>';;
      "pkgcheck") progressAnimation '?###?###' '#?###?##' '##?###?#' '###?###?';;
      *)          progressAnimation '.' 'o' 'O' 'O' 'o' '.' ;;
=======
      "spinner")   progressAnimation '-' '\' '|' '/' ;;
      "network")   progressAnimation '-----' '>----' '->---' '-->--' '--->-' '---->' '-----' '----<' '---<-' '--<--' '-<---' '<----' ;;
      "linkcheck") progressAnimation '======|' '?=====|' '-?====|' '--?===|' '---?==|' '----?=|' '-----?|' '------|' '?-----|' '=?----|' '==?---|' '===?--|' '====?-|' '=====?|';;
      *) progressAnimation '.' 'o' 'O' 'O' 'o' '.'
      ;;
>>>>>>> 5c549cb5
    esac
  else
    trapcmd="/bin/printf \"${completiontext}\n\";exit"
    # shellcheck disable=SC2064
    trap "${trapcmd}" HUP
  fi
}

runInBackgroundWithTimeoutAndLog()
{
  command="$1"
  timeout="$2"

  printVerbose "${command} with timeout of ${timeout}s."
  eval "${command} &; TEEPID=$!"
  PID=$!
  n=0
  while [ ${n} -le ${timeout} ]; do
    kill -0 "${PID}" 2> /dev/null
    if [ $? != 0 ]; then
      wait "${PID}"
      if [ -n "${SSH_TTY}" ]; then
        chtag -r "${SSH_TTY}"
      fi
      rc=$?
      return ${rc}
    else
      sleep 1
      n=$(( n + 1))
    fi
  done
  kill -9 "${PID}" 2>/dev/null
  kill -9 "${TEEPID}" 2>/dev/null
  printError "TIMEOUT: (PID: ${PID}): ${command}"
}

printSoftError()
{
  [ -z "${-%%*x*}" ] && set +x && xtrc="-x" || xtrc=""
  printColors "${NC}${RED}${BOLD}***ERROR: ${NC}${RED}${1}${NC}" >&2
  [ -n "${xtrc}" ] && set -x
}

assertFailed()
{
  # Used to indicate that something that should have been set in an internal
  # call was missing/borken - a program error rather than a user error
  [ -z "${-%%*x*}" ] && set +x && xtrc="-x" || xtrc=""
  printColors "${NC}${RED}${BOLD}***INTERNAL ASSERTION ERROR: ${NC}${RED}${1}${NC}" >&2
  [ -n "${xtrc}" ] && set -x
  mutexFree "zopen" # prevent lock from lingering around after an error
  exit 12
}

printError()
{
  [ -z "${-%%*x*}" ] && set +x && xtrc="-x" || xtrc=""
  printColors "${NC}${RED}${BOLD}***ERROR: ${NC}${RED}${1}${NC}" >&2
  [ -n "${xtrc}" ] && set -x
  mutexFree "zopen" # prevent lock from lingering around after an error
  exit 4
}

printWarning()
{
  [ -z "${-%%*x*}" ] && set +x && xtrc="-x" || xtrc=""
  printColors "${NC}${WARNINGCOLOR}${BOLD}***WARNING: ${NC}${YELLOW}${1}${NC}" >&2
  [ -n "${xtrc}" ] && set -x
  return 0
}

printInfo()
{
  [ -z "${-%%*x*}" ] && set +x && xtrc="-x" || xtrc=""
  printColors "$1"
  [ -n "${xtrc}" ] && set -x
  return 0
}

# Used to input sensitive data - turns off echo to the screen for the input
getInputHidden()
{
  # Register trap-handler to try and ensure that we restore the screen to display
  # chars in the event the script is terminated early (eg. user hits CTRL-C instead of
  # answering the masked question)
  addCleanupTrapCmd "stty echo"
  stty -echo
  read zopen_input
  echo "${zopen_input}"
  stty echo
}

getInput()
{
  read zopen_input
  echo "${zopen_input}"
}

printElapsedTime()
{
  printType=$1
  functionName=$2
  startTime=$3
  elapsedTime=$((SECONDS - startTime))

  elapsedTimeOutput="${functionName} completed in ${elapsedTime} seconds."

  case ${printType} in
  "info")
    printInfo "${elapsedTimeOutput}"
    ;;
  "verbose")
    printVerbose "${elapsedTimeOutput}"
    ;;
  esac
}

processConfig()
{
  export ZOPEN_QUICK_LOAD=1
  if [ -z "${ZOPEN_ROOTFS}" ]; then
    relativeRootDir="$(cd "$(dirname "$0")/../.." > /dev/null 2>&1 && pwd -P)"
    if [ -f "${relativeRootDir}/etc/zopen-config" ]; then
      # shellcheck source=/dev/null
      . "${relativeRootDir}/etc/zopen-config"
    else
      printError "Source the zopen-config prior to running $0."
    fi
  fi
}

checkIfConfigLoaded()
{
  if [ -z "${ZOPEN_CA}" ]; then
    errorMessage="\${ZOPEN_CA} was not set. Ensure zopen init has run and zopen-config has been sourced."
  fi
  if [ ! -r "${ZOPEN_CA}" ]; then
    errorMessage="Certificate at ${ZOPEN_CA} could not be accessed. Ensure zopen init has run and zopen-config has been sourced."
  fi

  if [ -n "${errorMessage}" ]; then
    if [ -r "${mydir}/../../../etc/zopen-config" ]; then
      relativeConfigDir="$(cd "$(dirname "${mydir}")/../../etc/" > /dev/null 2>&1 && pwd -P)"
      errorMessage="${errorMessage} Run '. ${relativeConfigDir}/zopen-config'  or add it to your .profile."
    fi
    printError "${errorMessage}"
  fi
}

parseDeps()
{
  dep="$1"
  version=$(echo "${dep}" | awk -F '[>=<]+' '{print $2}')
  if [ -z "${version}" ]; then
    operator=""
    dep=$(echo "${dep}" | awk -F '[>=<]+' '{print $1}')
  else
    operator=$(echo "${dep}" | awk -F '[0-9.]+' '{print $1}' | awk -F '^[a-zA-Z]+' '{print $2}')
    dep=$(echo "${dep}" | awk -F '[>=<]+' '{print $1}')
    case ${operator} in
    ">=") ;;
    "=") ;;
    *) printError "${operator} is not supported." ;;
    esac
    major=$(echo "${version}" | awk -F. '{print $1}')
    minor=$(echo "${version}" | awk -F. '{print $2}')
    if [ -z "${minor}" ]; then
      minor=0
    fi
    patch=$(echo "${version}" | awk -F. '{print $3}')
    if [ -z "${patch}" ]; then
      patch=0
    fi
    prerelease=$(echo "${version}" | awk -F. '{print $4}')
    if [ -z "${prerelease}" ]; then
      prerelease=0
    fi
  fi

  echo "${dep}|${operator}|${major}|${minor}|${patch}|${prerelease}"
}

compareVersions()
{
  v1="$1"
  v2="$2"
  awk -v v1="${v1}" -v v2="${v2}" '
  function vercmp(v1, v2) {
    n1 = split(v1, v1_array, ".")
    n2 = split(v2, v2_array, ".")

    for (i = 1; i <= n1 || i <= n2; i++) {
      if (v1_array[i] != v2_array[i]) {
        return (v1_array[i] < v2_array[i] ? -1 : 1)
      }
    }
    return 0
  }

  BEGIN {
    if (vercmp(v1, v2) >= 0) {
      exit 0
    } else {
      exit 1
    }
  }
  '

  return $?
}

validateVersion()
{
  version=$1
  operator=$2
  requestedVersion=$3
  dependency=$4
  if [ -n "${operator}" ] && [ -z "${version}" ]; then
    printVerbose "${operator} ${requestedVersion} requested, but no version file found in ${versionPath}"
    return 1
  elif [ -n "${operator}" ] && ! compareVersions "${version}" "${requestedVersion}"; then
    printVerbose "${dependency} does not satisfy ${version} ${operator} ${requestedVersion}"
    return 1
  fi
  return 0
}

deleteDuplicateEntries()
{
  value=$1
  delim=$2
  echo "${value}${delim}" | awk -v RS="${delim}" '!($0 in a) {a[$0]; printf("%s%s", col, $0); col=RS; }' | zossed "s/${delim}$//"
}

# Logging Types
LOG_E="ERROR"   # If there was a failure and a command failed
LOG_W="WARNING" # If an error occurred but there was a workaround/fallback
LOG_I="INFO"    # General information
LOG_A="AUDIT"   # Security-type log for admin activities

# Logging Categories - more than one possible for a log entry
CAT_CONFIG="C"  # Configuration change
CAT_FILE="F"    # File handling (eg. downloading)
CAT_INSTALL="I" # Install processing
CAT_NETWORK="N" # Network processing
CAT_PKG="P"     # Package handling
CAT_QUERY="Q"   # Query processing
CAT_REMOVE="R"  # Removal handling
CAT_SYS="S"     # Related to the underlying native z/OS system
CAT_ZOPEN="Z"   # Related to the zopen system itself
CAT_STATS="ST"  # Related to usage statistics

syslog()
{
  fd=$1           # file
  type=$2         # LOG_? type as defined above
  categories=$3   # CAT_? type as defined above
  module=$4       # zopen-<MODULE>
  location=$5     # function
  msg=$6          # Message text
  if [ ! -e "${fd}" ]; then
    mkdir -p "$(dirname "${fd}")"
    touch "${fd}"
  fi
  echo "$(date +"%F %T") $(id | cut -d' ' -f1)::${module}:${type}:${categories}:${location}:${msg}" >> "${fd}"
}

jqGetKey(){
  # If there key is not present, the error causes jq to exit with a 
  # non-zero return code
  jq -er --arg key "$1" '.[$key] // error("Missing key: " + $key)' "$2"
}

validateReposDEntry(){
  activeRepo=$1
  requiredKeys="type metadata_baseurl metadata_file latest_file"
  printVerbose "Ensuring repo file is valid; required keys: ${requiredKeys}"
  for reposDEntry in ${requiredKeys}; do
    if ! jqk=$(jqGetKey "${reposDEntry}" "${activeRepo}"); then
      printSoftError "Repository definition at '${activeRepo}' incomplete; missing required key: ${reposDEntry}."
      printError "Running zopen init --refresh might resolve this or recreating file from a backup"
    elif [ -z "${jqk}" ]; then
      printSoftError "Repository definition at '${activeRepo}' incomplete; required key '${reposDEntry}' has no value"
      printError "Check the value in '${activeRepo}' is correct and retry command"
    else
      printVerbose "Key '${reposDEntry}' found with value '${jqk}'"
    fi
  done
}

getJSONCacheURLs(){
  reposdDir="${ZOPEN_ROOTFS}/etc/zopen/repos.d"
  activeRepo="${reposdDir}/active"
  dereffedLink=$(deref_symlink "${activeRepo}")
  [ ! -e "${dereffedLink}" ] && printError "Could not access linked repository configuration at '${dereffedLink}'. Check file to ensure valid repository configuration or refresh default configuration with zopen init --refresh -y."
  if ! validateReposDEntry "${dereffedLink}"; then
    return 1
  fi
  type=$(jqGetKey "type" "${dereffedLink}")
  base=$(jqGetKey "metadata_baseurl" "${dereffedLink}")
  filename=$(jqGetKey "metadata_file" "${dereffedLink}")
  latest_metadata=$(jqGetKey "latest_file" "${dereffedLink}")
  
  case "${type}" in
    http|https) jsonCacheURLs=$(printf "%s://%s/%s\n%s://%s/%s" \
                    "${type}" "${base}" "${filename}" "${type}" "${base}" "${latest_metadata}")
    ;;
    file) jsonCacheURLs=$(printf "%s:%s/%s\n%s:%s/%s" \
              "${type}" "${base}" "${filename}" "${type}" "${base}" "${latest_metadata}")
    ;;
    *)        printError "Unsupported repository type '${type}'.";;
  esac
}

updateJSONCaches()
{
  if [ -n "${JSON_CACHE}" ]; then
    printVerbose "Cache already downloaded/checked during this session"
    return 0
  fi

  from_readonly="$1"
  if [ -n "${from_readonly}" ]; then
    if [ -r "${JSON_CACHE}" ] && [ ! -w "${JSON_CACHE}" ]; then
      return; # Skip the download for read only operations when you know you can't write to it
    fi
  fi

  printVerbose "Ensuring cache directory exists"
  cachedir="${ZOPEN_ROOTFS}/var/cache/zopen"
  [ ! -e "${cachedir}" ] && mkdir -p "${cachedir}"
  if ! getJSONCacheURLs; then
    return 1
  fi

  printVerbose "Checking if the JSON_CACHE already downloaded in this session"
  if [ -z "${JSON_CACHE}" ]; then
    JSON_CACHE="${cachedir}/zopen_releases.json"
    downloadJSONCacheIfExpired "${JSON_CACHE}" "$(echo "${jsonCacheURLs}" | tail -n 2 | head -n 1)"
  fi
  if [ -z "${JSON_LATEST_CACHE}" ]; then
    JSON_LATEST_CACHE="${cachedir}/zopen_releases_latest.json"
    latestReleaseURL="$(dirname "${jsonCacheURL}")/${latest_metadata}"
    downloadJSONCacheIfExpired "${JSON_LATEST_CACHE}" "$(echo "${jsonCacheURLs}" | tail -n 1)"
  fi
}

downloadJSONCacheIfExpired()
{
  fileToCache="$1"
  cacheUrl="$2"
  cacheTimestamp="${fileToCache}.timestamp"
  cacheTimestampCurrent="${fileToCache}.timestamp.current"

    # Need to check that we can read & write to the JSON timestamp cache files
    if [ -e "${cacheTimestampCurrent}" ]; then
      [ ! -w "${cacheTimestampCurrent}" ] || [ ! -r "${cacheTimestampCurrent}" ] && printError "Cannot access cache at '${cacheTimestampCurrent}'. Check permissions and retry request."
    fi
    if [ -e "${cacheTimestamp}" ]; then
      [ ! -w "${cacheTimestamp}" ] || [ ! -r "${cacheTimestamp}" ] && printError "Cannot access cache at '${cacheTimestamp}'. Check permissions and retry request."
    fi
    if [ -e "${fileToCache}" ]; then
      [ ! -w "${fileToCache}" ] || [ ! -r "${fileToCache}" ] && printError "Cannot access cache at '${JSON_CACHE}'. Check permissions and retry request."
    fi

    if ! curlCmd --fail --location --silent --head "${cacheUrl}" -o "${cacheTimestampCurrent}"; then
      printError "Failed to obtain json cache timestamp from ${cacheUrl}."
    fi
    chtag -tc 819 "${cacheTimestampCurrent}"

    if [ -f "${fileToCache}" ] \
       && [ -f "${cacheTimestamp}" ] \
       && [ "$(grep 'Last-Modified' "${cacheTimestampCurrent}")" = "$(grep 'Last-Modified' "${cacheTimestamp}")" ]; then
      # Metadata cache unchanged
      return
    fi

    printVerbose "Replacing old timestamp with latest."
    mv -f "${cacheTimestampCurrent}" "${cacheTimestamp}"

    if ! curlCmd --fail --location --silent -o "${fileToCache}" "${cacheUrl}"; then
      printError "Failed to obtain json cache from '${cacheUrl}'"
    fi
    chtag -tc 819 "${fileToCache}"
  if [ ! -f "${fileToCache}" ]; then
    printError "Could not download json cache from '${cacheUrl}"
  fi
}

downloadJSONCache()
{
  if ! updateJSONCaches "$1"; then
    return 1
  else
    return 0
  fi
  ##TODORM>>
  if [ -z "${JSON_CACHE}" ]; then
    cachedir="${ZOPEN_ROOTFS}/var/cache/zopen"
    [ ! -e "${cachedir}" ] && mkdir -p "${cachedir}"
    JSON_CACHE="${cachedir}/zopen_releases.json"
    JSON_TIMESTAMP="${cachedir}/zopen_releases.timestamp"
    JSON_TIMESTAMP_CURRENT="${cachedir}/zopen_releases.timestamp.current"

    if [ -n "$from_readonly" ]; then
      if [ -r "$JSON_CACHE" ] && [ ! -w "$JSON_CACHE" ]; then
        return; # Skip the download for read only operations when you know you can't write to it
      fi
    fi

    # Need to check that we can read & write to the JSON timestamp cache files
    if [ -e "${JSON_TIMESTAMP_CURRENT}" ]; then
      [ ! -w "${JSON_TIMESTAMP_CURRENT}" ] || [ ! -r "${JSON_TIMESTAMP_CURRENT}" ] && printError "Cannot access cache at '${JSON_TIMESTAMP_CURRENT}'. Check permissions and retry request."
    fi
    if [ -e "${JSON_TIMESTAMP}" ]; then
      [ ! -w "${JSON_TIMESTAMP}" ] || [ ! -r "${JSON_TIMESTAMP}" ] && printError "Cannot access cache at '${JSON_TIMESTAMP}'. Check permissions and retry request."
    fi
    if [ -e "${JSON_CACHE}" ]; then
      [ ! -w "${JSON_CACHE}" ] || [ ! -r "${JSON_CACHE}" ] && printError "Cannot access cache at '${JSON_CACHE}'. Check permissions and retry request."
    fi

    jsonCacheURL=$(getJSONCacheURL)
    if ! curlCmd -f -L -s -I "${jsonCacheURL}" -o "${JSON_TIMESTAMP_CURRENT}"; then
      printError "Failed to obtain json cache timestamp from ${jsonCacheURL}."
    fi
    chtag -tc 819 "${JSON_TIMESTAMP_CURRENT}"

    if [ -f "${JSON_CACHE}" ] \
       && [ -f "${JSON_TIMESTAMP}" ] \
       && [ "$(grep 'Last-Modified' "${JSON_TIMESTAMP_CURRENT}")" = "$(grep 'Last-Modified' "${JSON_TIMESTAMP}")" ]; then
      # Metadata cache unchanged
      return
    fi

    printVerbose "Replacing old timestamp with latest."
    mv -f "${JSON_TIMESTAMP_CURRENT}" "${JSON_TIMESTAMP}"

    if ! curlCmd -f -L -s -o "${JSON_CACHE}" "${jsonCacheURL}"; then
      printError "Failed to obtain json cache from '${jsonCacheURL}'"
    fi
    chtag -tc 819 "${JSON_CACHE}"
  fi

  if [ ! -f "${JSON_CACHE}" ]; then
    printError "Could not download json cache from '${jsonCacheURL}"
  fi
  ## <<TODORM
}

# getRepos
# Queries the main repository list to obtain a list of all available port
# names, populating the repo_results global var
# inputs: none
# return: 0  success
#         1  failure
getRepos()
{
  if ! updateJSONCaches "$1"; then
    return 1
  fi
  # shellcheck disable=SC2034
  repo_results="$(jq -r '.release_data | keys[]' "${JSON_CACHE}")"
}

# isValidRepo
# Queries the main repository list to determine if the input is valid,  This
# uses jq itself to return 0 or 1 with no output
# inputs: $1 the port name.

# return: 0  valid port name
#         1  invalid port name
isValidRepo()
{
  if ! updateJSONCaches; then
    return 1
  fi
  jq -r --arg needle "$1" 'if .release_data | has($needle) then empty else error("") end'  "${JSON_CACHE}" > /dev/null 2>&1
}

#Deprecated
getRepoReleases()
{
  if ! updateJSONCaches; then
    return 1
  fi
  repo="$1"
  ##TODO
  ##TDORM releases="$(jq -e -r '.release_data."'${repo}'"' "${JSON_CACHE}")"
  ##TDORM if [ $? -ne 0 ]; then
    ##TDORM printError "Could not get all releases for ${repo}"
  ##TDORM fi
}

initDefaultEnvironment()
{
  export ZOPEN_OLD_PATH="${PATH}"       # Preserve PATH in case scripts need to access it
  export ZOPEN_OLD_LIBPATH="${LIBPATH}" # Preserve LIBPATH in case scripts need to access it
  export ZOPEN_OLD_STEPLIB="${STEPLIB}" # Preserve STEPLIB in case scripts need to access it
  export PATH="$(getconf PATH)"
  export _CEE_RUNOPTS="FILETAG(AUTOCVT,AUTOTAG) POSIX(ON)"
  unset MANPATH
  export LIBPATH="/usr/lib"
  export STEPLIB=none
}

#
# checkWritable prints a message and exits if the directory above INCDIR
# is not writable. This is a safe location to check for and should be
# writable on a 'dev' environment
#
checkWritable()
{
  if [ -z "${INCDIR}" ]; then
    echo "Internal error. Caller has to have set INCDIR" >&2
    exit 16
  fi
  ROOTDIR="$(cd "${INCDIR}/../" > /dev/null 2>&1 && pwd -P)"
  if ! [ -w "${ROOTDIR}" ]; then
    printError "Tools distribution is read-only. Cannot run update operation '${ME}'." >&2
  fi
}

generateUUID()
{
  date_part=$(date +%s)
  random_part=$((RANDOM))
  uuid="${date_part}-${random_part}"
  echo "${uuid}"
}

isURLReachable() {
  url="$1"
  timeout=5

  if curlCmd -s --fail --max-time $timeout "$url" > /dev/null; then
    return 0
  else
    return 1
  fi
}

checkAvailableSize()
{

  package="$1"
  packageSize="$2"
  printInfo "- Checking available size to install ${package}."

  printDebug "Package Size: ${packageSize} bytes"
  packageSize=$(echo "scale=2; ${packageSize} / 1024" | bc)
  printDebug "Package Size: ${packageSize} k"
  partitionSize=$(/bin/df -k . | tail -1 | awk '{print $3}' | cut -f1 -d '/')
  printDebug "Partition Size: ${partitionSize}k [free on '$(pwd -P)']"

  if [ 1 -eq "$(echo "${packageSize} > ${partitionSize}" | bc)" ]; then
    printError "Not enough space in partition."
  fi
  printInfo "- Enough space to install ${package}. Proceeding installation."
  return 0
}

promptYesOrNo() {
  message="$1"
  skip=$2
  if ! ${skip}; then
    while true; do
      printInfo "${message} [y/n]"
      read answer < /dev/tty
      answer=$(echo "${answer}" | tr '[A-Z]' '[a-z]')
      if [ "y" = "${answer}" ] || [ "yes" = "${answer}" ]; then
        return 0
      fi
      if [ "n" = "${answer}" ] || [ "no" = "${answer}" ]; then
        return 1
      fi
    done
  fi
  return 0
}

# asciiecho: we are in the process of starting to use 'echo' from coreutils.
# This echo will have a slightly different behaviour than the standard echo in that
# the file will now be tagged as ascii instead of ebcdic
# For compatibility, check the tag of the file after the echo and iconv the file IFF it is IBM-1047
asciiecho()
{
  text="$1"
  file="$2"

  if ! echo "${text}" > "${file}"; then
    echo "Unable to echo text to ${file}" >&2
    return 2
  fi
  if [ "$(chtag -p "${file}" | cut -f2 -d' ')" = "IBM-1047" ]; then
    if ! /bin/iconv -f IBM-1047 -t ISO8859-1 < "${file}" > "${file}_ascii" || ! chtag -tc ISO8859-1 "${file}_ascii" || ! mv "${file}_ascii" "${file}"; then
      printError "Unable to convert EBCDIC text to ASCII for ${file}" >&2
    fi
  fi
  return 0
}

a2e()
{
  source="$1"

  if [ ! -w "${source}" ]; then
    printWarning "Cannot write to ${source}"
    return;
  fi

  if [ "$(chtag -p "${source}" | cut -f2 -d' ')" = "ISO8859-1" ]; then
    /bin/iconv -f ISO8859-1 -t IBM-1047 "$source" > "$source.bk"
    chtag -tc 1047 "$source.bk"
    mv "$source.bk" "$source"
  fi
}

<<<<<<< HEAD
startGPGAgent() {
  printInfo "- Starting gpg-agent..."

  SOCKET_PATH=$(gpgconf --list-dirs agent-socket)
  if [ -r "$SOCKET_PATH" ]; then
    printVerbose "gpg-agent is already running (socket found at $SOCKET_PATH)."
    return 0
  fi

  if eval "$(gpg-agent --daemon --disable-scdaemon)" >/dev/null 2>&1; then
    if [ -r "$SOCKET_PATH" ]; then
      printVerbose "gpg-agent started successfully (socket created at $SOCKET_PATH)."
    else
      printWarning "gpg-agent started, but socket was not created at $SOCKET_PATH. Please verify your GPG installation."
    fi
  else
    if [ -r "$SOCKET_PATH" ]; then
      printWarning "gpg-agent started successfully (socket created at $SOCKET_PATH), but gpg-agent returned a non-zero return code."
    else
      printError "Failed to start gpg-agent. Reinstall or upgrade GPG using \"zopen install --reinstall gpg -y\" or \"zopen upgrade gpg -y\"."
    fi
  fi
}

promptYesNoAlways() {
  message="$1"
  skip=$2
  if ! ${skip}; then
    while true; do
      /bin/printf "${message} [y/n/a] "
      read answer < /dev/tty
      answer=$(echo "${answer}" | tr '[A-Z]' '[a-z]')
      case "${answer}" in
       y|yes) return 0;;
       n|no) return 1;;
       a|always) yesToPrompts=true; return 0;;
      esac
    done
  fi
  [ "$yesToPrompts" = "true" ] && return 0 || return 1
}

getVersionedMetadata()
{
  repo=$1
  invalidPortAssetFile=$2
  printDebug "Specific version ${versioned} requested - checking existence and URL"
  requestedVersion=$(echo "${versioned}" | awk -F'.' '{print $4}')
  printDebug "Finding metadata for latest release matching version prefix: requestedVersion: ${versioned}"
  if ! releasemetadata=$(jq --arg repo "${repo}" --arg requestedVersion "${versioned}" \
      '.release_data[$repo] | map(select(.assets[].name | test($requestedVersion)))[0]' "${JSON_CACHE}"); then
    printSoftError "Could not find metadata for ${repo} in repo metadata '${JSON_CACHE}'" 2> "${invalidPortAssetFile}"
    return 1
  elif [ "${releasemetadata}" = "null" ]; then
      printSoftError "Could not find specified version '${versioned}' for package '${repo}'" 2> "${invalidPortAssetFile}"
      return 1
  fi
  printDebug "Check for asset"
  asset=$(/bin/printf "%s" "${releasemetadata}" | jq -e -r '.assets[0]')
  if ! asset=$(/bin/printf "%s" "${releasemetadata}" | jq -e -r '.assets[0]'); then
    printSoftError "Could not find asset for release version '${versioned}' in repo '${repo}'" 2> "${invalidPortAssetFile}"
    return 1
  fi
  return 0
}

getTaggedMetadata()
{
  repo=$1
  invalidPortAssetFile=$2
  printDebug "Explicit tagged version '${tagged}' specified. Checking for match"
  if ! releasemetadata=$(jq -e --arg repo "${repo}" --arg tagged "${tagged}" \
    '.release_data[$repo][] | select(.tag_name == $tagged)' "${JSON_CACHE}"); then
    printSoftError "Tagged release '${tagged}' was not found for ${repo}" 2> "${invalidPortAssetFile}"
    return 1
  fi
  printDebug "Check for asset"
  asset=$(/bin/printf "%s" "${releasemetadata}" | jq -e -r '.assets[0]')
  if ! asset=$(/bin/printf "%s" "${releasemetadata}" | jq -e -r '.assets[0]'); then
    printSoftError "Could not find asset for release tagged '${tagged}' in repo '${repo}'" 2> "${invalidPortAssetFile}"
    return 1
  fi
  return 0
}

getSelectMetadata()
{
  # As this is running within the generate... logic, a progress handler will have been started.
  # This needs to be terminated before trying to write to screen. This does mean that messages
  # can be written to the screen rather than directed to a temporary error file
  # shellcheck disable=SC2154
  kill -HUP "${PROGRESS_HANDLER}" >/dev/null 2>&1 # if the timer is not running, the kill will fail
  waitforpid "${PROGRESS_HANDLER}"  # Make sure it's finished writing to screen

  repo="$1"
  # Explicitly allow the user to select a release to install; useful if there are broken installs
  # as a known good release can be found, selected and pinned!
  printDebug "List individual releases and allow selection"
  i=$(jq --arg repo "${repo}" '.release_data[$repo] | length - 1' "${JSON_CACHE}")
  printInfo "Versions available for install:"
  if ! jq --raw-output --arg repo "${repo}"  \
      '.release_data[$repo] | to_entries | map("\(.key): \(.value.tag_name) - \(.value.assets[0].name) [\( ( .value.assets[0].expanded_size|tonumber)*1000 / (1024 * 1024) | ceil | . / 1000)Mb]")[]' "${JSON_CACHE}"; then
    printError "Unable to enumerate asset version strings"
  fi
  printDebug "Getting user selection"
  valid=false
  while ! ${valid}; do
    echo "Enter version to install (0-${i}): "
    read selection < /dev/tty
    if [ -n "$(echo "${selection}" | sed -e 's/[0-9]*//')" ]; then
      echo "Invalid input, must be a number between 0 and ${i}"
    elif [ "${selection}" -ge 0 ] && [ "${selection}" -le "${i}" ]; then
      valid=true
    fi
  done
  printVerbose "Selecting item ${selection} from array"
  releasemetadata=$(jq --arg repo "${repo}" --arg selection "${selection}" \
      '.release_data[$repo][$selection | tonumber]' "${JSON_CACHE}")
}

getReleaseLineMetadata()
{
  repo=$1
  invalidPortAssetFile=$2
  printDebug "Install from release line '${releaseLine}' specified"
  validatedReleaseLine=$(validateReleaseLine "${releaseLine}")
  if [ -z "${validatedReleaseLine}" ]; then
    printSoftError "Invalid releaseline specified: '${releaseLine}'; Valid values: DEV or STABLE" 2> "${invalidPortAssetFile}"
    return 1
  fi
  printDebug "Finding latest asset on the release line"
  if ! releasemetadata=$(jq --arg repo "${repo}" --arg releaseLine "${validatedReleaseLine}" \
      '.release_data[$repo] | map(select(.tag_name | startswith($releaseLine)))[0]' "${JSON_CACHE}"); then
    printSoftError "Could not find metadata for ${repo} in repository metadata at '${JSON_CACHE}'" 2> "${invalidPortAssetFile}"
    return 1
  fi
  printDebug "Use quick check for asset to check for existence of metadata"
  if ! asset="$(/bin/printf "%s" "${releasemetadata}" | jq -e -r '.assets[0]')"; then
    printSoftError "Could not find asset for releaseline '${validatedReleaseLine}' for repo '${repo}' in ${JSON_CACHE}" 2> "${invalidPortAssetFile}"
    return 1
  fi
  unset "${releaseLine}"
}

calculateReleaseLineMetadata()
{
  repo="$1"
  printDebug "No explicit version/tag/releaseline, checking for pre-existing package&releaseline"
  if [ -n "${installedReleaseLine}" ]; then
    printDebug "Found existing releaseline '${installedReleaseLine}', restricting to only that releaseline"
    validatedReleaseLine="${installedReleaseLine}"  # Already validated when stored
  else
    printDebug "Checking for system-configured releaseline"
    if [ -e "${ZOPEN_JSON_CONFIG}" ]; then
      printDebug "Using v2 configuration: '${ZOPEN_JSON_CONFIG}'"
      sysrelline=$(jq -re '.release_line' "${ZOPEN_JSON_CONFIG}")
    elif [ -e "${ZOPEN_ROOTFS}/etc/zopen/releaseline" ] ; then
      printDebug "Using legacy file-based config"
      sysrelline=$(awk ' {print toupper($1)}') < "${ZOPEN_ROOTFS}/etc/zopen/releaseline"
    fi
    printDebug "Validating value: ${sysrelline}"
    validatedReleaseLine=$(validateReleaseLine "${sysrelline}")
    if [ -n "${validatedReleaseLine}" ]; then
      printDebug "zopen system configured to use releaseline '${sysrelline}'; restricting to that releaseline"
    else
      printWarning "zopen misconfigured to use an unknown releaseline of '${sysrelline}'; defaulting to STABLE packages"
      printWarning "Set the contents of '${ZOPEN_ROOTFS}/etc/zopen/releaseline' to a valid value to remove this message"
      printWarning "Valid values are: DEV | STABLE"
      validatedReleaseLine="STABLE"
    fi
  fi

    # We have some situations that could arise
    # 1. the port being installed has no releaseline tagging yet (ie. no releases tagged STABLE_* or DEV_*)
    # 2. system is configured for STABLE but only has DEV stream available
    # 3. system is configured for DEV but only has STABLE stream available
    # 4. the port being installed has got full releaseline tagging
    # The issue could arise that the user has switched the system from DEV->STABLE or vice-versa so package
    # stream mismatches could arise but in normal case, once a package is installed [that has releaseline tagging]
    # then that specific releaseline will be used
  printDebug "Finding any releases tagged with ${validatedReleaseLine} and getting the first (newest/latest)"
  releasemetadata=$(jq --arg repo "${repo}" --arg releaseLine "${validatedReleaseLine}" \
      '.release_data[$repo] | map(select(.tag_name | startswith($releaseLine)))[0]' "${JSON_CACHE}")

  printDebug "Use quick check for asset to check for existence of metadata"
  asset="$(/bin/printf "%s" "${releasemetadata}" | jq -e -r '.assets[0]')"
  [ "${asset}" = "null" ] && asset="" # jq uses null, translate to sh's empty

  if [ -n "${asset}" ]; then
    # Case 4...
    printVerbose "Found a specific '${validatedReleaseLine}' release-line tagged version; installing..."
  else
    # Case 2 & 3
    printDebug "No releases on releaseline '${validatedReleaseLine}'; checking alternative releaseline"
    alt=$(echo "${validatedReleaseLine}" | awk ' /DEV/ { print "STABLE" } /STABLE/ { print "DEV" }')
    releasemetadata=$(jq --arg repo "${repo}" --arg releaseLine "${alt}" \
        '.release_data[$repo] | map(select(.tag_name | startswith($releaseLine)))[0]' "${JSON_CACHE}")
    printDebug "Use quick check for asset to check for existence of metadata"
    asset="$(/bin/printf "%s" "${releasemetadata}" | jq -e -r '.assets[0]')"
    [ "${asset}" = "null" ] && asset=""  # jq uses null, translate to sh's empty
    if [ $? -eq 0 ]; then
      printDebug "Found a release on the '${alt}' release line so release tagging is active"
      if [ "DEV" = "${validatedReleaseLine}" ]; then
        # The system will be configured to use DEV packages where available but if none, use latest
        printInfo "No specific DEV releaseline package, using latest available release"
        releasemetadata=$(jq --arg repo "${repo}" '.release_data[$repo][0]' "${JSON_CACHE}")
      else
        printVerbose "The system is configured to only use STABLE releaseline packages but there are none"
        printInfo "No release available on the '${validatedReleaseLine}' releaseline."
      fi
    else
      # Case 1 - old package that has no release tagging yet (no DEV or STABLE), just install latest
      printVerbose "Installing latest release"
      releasemetadata=$(jq --arg repo "${repo}" '.release_data[$repo][0]'  "${JSON_CACHE}")
    fi
  fi
}

parseRepoName()
{
  fullname="$1"
  printDebug "Name to install: ${fullname}, parsing any version ('=') or tag ('%') that has been specified"
  name=$(echo "${fullname}" | sed -e 's#[=%].*##')
  repo="${name}"
  versioned=$(echo "${fullname}" | cut -s -d '=' -f 2)
  tagged=$(echo "${fullname}" | cut -s -d '%' -f 2)
  printDebug "Name:${name};version:${versioned};tag:${tagged};repo:${repo}"
}

getPortMetaData(){
  # This is running inside a progresshandler - route error messages to
  # $2
  portRequested="$1"
  invalidPortAssetFile="$2"
  printDebug "Removing any version (=) or tag (%) suffixes fron '${portRequested}"
  portName=$(echo "${portRequested}" | sed -e 's#%.*##' -e 's#=.*##')

  if ! isValidRepo "${portName}"; then
    echo "${portName}: no matching port found" >> "${invalidPortAssetFile}"
    return 1
  fi

  parseRepoName "${portRequested}" # To set the various status flags below
  if ! getRepoReleases "${portName}"; then
    return 1
  fi
  if [ -n "${versioned}" ]; then
    if ! getVersionedMetadata "${portName}" "${invalidPortAssetFile}"; then
      return 1
    fi
  elif [ -n "${tagged}" ]; then
    if ! getTaggedMetadata "${portName}" "${invalidPortAssetFile}"; then
      return 1
    fi
  elif # shellcheck disable=SC2154
       ${selectVersion}; then
    selectVersion=false  # Need to set this to prevent selection of dependencies
    if ! getSelectMetadata "${portName}" "${invalidPortAssetFile}"; then
      return 1
    fi
  elif [ -n "${releaseLine}" ]; then
    if ! getReleaseLineMetadata "${portName}" "${invalidPortAssetFile}"; then
      return 1
    fi
  else
    if ! calculateReleaseLineMetadata "${portName}" "${invalidPortAssetFile}"; then
      return 1
    fi
  fi
  if [ -z "${asset}" ] || [ "null" = "${asset}" ]; then
    printDebug "Asset not found during previous logic; setting now from metadata"
    if [ -z "${releasemetadata}" ]; then
    echo "${portName}: metadata could not be found" >> "${invalidPortAssetFile}"
      return 1
    fi
    printDebug "Getting specific asset details using metadata: ${releasemetadata}"
    asset=$(/bin/printf "%s" "${releasemetadata}" | jq -e -r '.assets[0]')
  fi
  if [ -z "${asset}" ]; then
    echo "${portName} asset metadata could not be found" 2> "${invalidPortAssetFile}"
    return 1
  fi
  return 0
}

# createDependancyGraph
# analyzes the input file to create the list of all packages that are to
# be pulled in during install - and recurses if any added packages themselves
# pull in dependancies, dependencies being added to the front of the install queue
# inputs: $1 the file to use for install ports
#         $2 an error file for outputing failures
# return: 0  for success (output of pwd -P command)
#         8  if error
createDependancyGraph()
{
  invalidPortAssetFile=$1 && shift
  printDebug "Getting list of dependencies"
  dependencies=$(echo "${installList}" | jq --raw-output '.installqueue[] | select(.asset.runtime_dependencies | test("No dependencies") | not )| map(try(.runtime_dependencies |= split(" ")))| .[] | .runtime_dependencies[] ')
  printDebug "Removing any dependencies already on install queue"
  installing=$(echo "${installList}" | jq --raw-output '.installqueue[] | .portname')
  # TODO: Use JQ to diff?
  missing=$(diffList "${installing}" "${dependencies}" )
  if [ -z "${missing}" ]; then
    printDebug "All dependencies are in the install graph"
    return 0
  fi
  printDebug "Adding dependencies to install graph"
  addToInstallGraph "dependancy" "${invalidPortAssetFile}" "${missing}"
  # Recurse in case the now-installing dependencies themselves have dependencies
  # Recursive dependencies should not break as the initial package will have been
  # marked for installation
  createDependancyGraph "${invalidPortAssetFile}"
}

# addToInstallGraph
# Finds appropriate metadata for the specified port(s) and
# includes that in the installation file
# inputs: $1 if the install list comes from dependency analysis
#         $2 an error file for outputing failures
#         $* requested list of packages to install
# return: 0  for success (output of pwd -P command)
#         8  if error
addToInstallGraph(){
  installtype=$1 && shift
  invalidPortAssetFile=$1 && shift
  pkgList="$1"
  printDebug "Adding pkgList to install graph"
  for portRequested in ${pkgList}; do
    if ! getPortMetaData "${portRequested}" "${invalidPortAssetFile}"; then
      continue
    fi
    ## Merge asset into JSON install list
    installList=$(echo "${installList}" | \
      jq ".installqueue += [{\"portname\":\"${portName}\", \"asset\":${asset}, \"installtype\":\"${installtype}\"}]")
  done
  [ -e "${invalidPortAssetFile}" ] && return 1
  return 0
}

validateInstallList(){
  installees="$1"
  # shellcheck disable=SC2086 # Using set -f disables globbing
  printVerbose "Stripping any version/tagging"
  installees=$(set -f; echo ${installees} |awk  -v ORS=, -v RS=' ' '{$1=$1; sub(/[=%].*/,x); print "\""$1"\""}')
  invalidPortList=$(jq -r --argjson needles "[${installees%%,}]" \
    '.release_data| keys as $haystack | $needles | map(select(. as $needle | $haystack | index($needle)|not)) | .[]'  "${JSON_CACHE}")
  if [ -n "${invalidPortList}" ]; then
    printSoftError "The following ports could not be installed:"
    printSoftError "    $(echo "${invalidPortList}" | awk -v OFS=' ' -v ORS=' ' '{$1=$1};1' )"
    printError "Check port name(s), remove any extra 'port' suffixes and retry command."
  fi
}

dedupStringList()
{ delim="$1" && shift
  str="$1"
  echo "${str}"| awk -v delim="${delim}" '
    { dlm=""; for (i=1; i<=NF; i++) {if (!seen[$i]++) {printf "%s%s", dlm, $i};dlm=delim};print ""}'
}

# generateInstallGraph
# generates a file with details for packages that are to be installed from
# the in-use repository, reporting errors if ports were invalid and
# triggering dependency graph population
# inputs: $1 the file to use for validated ports
#         $* requested list of packages to install
# return: 0  for success (output of pwd -P command)
#         8  if error
generateInstallGraph(){
  installList="{}"
  printDebug "Parsing list of packages to install and verifying validity"
  portsToInstall="$1" # start with the initial list
  portsToInstall=$(dedupStringList ' ' "${portsToInstall}")

  # Create the following file here to trigger cleanup - otherwise, multiple
  # tempfiles could be created depending on dependency graph depth
  invalidPortAssetFile=$(mktempfile "invalid" "port")
  #addCleanupTrapCmd "rm -rf ${invalidPortAssetFile}"
  if ! runLogProgress " addToInstallGraph \"install\" \"${invalidPortAssetFile}\" \"${portsToInstall}\"" \
      "Creating install graph" "Created install graph" "linkcheck"; then
    if [ -e  "${invalidPortAssetFile}" ]; then
      printSoftError "Cannot complete install request"
      while read invalidPort; do
        printf "%s\n" "${invalidPort}"
      done < "${invalidPortAssetFile}"
      exit 1
    else
      printError "Unexpected error while creating install graph. Correct errors and retry command."
    fi
  fi
  ##TODORM addToInstallGraph "install" "${invalidPortAssetFile}" "${portsToInstall}"

  # shellcheck disable=SC2154
  if ! ${doNotInstallDeps} && { (! ${reinstall} && ! ${reinstallDeps}) || (${reinstall} && ${reinstallDeps}); }; then
    # doNotInstallDeps was not explicitly set and we are either not reinstalling(vanilla install) or we
    # are reinstalling AND the reinstallDependencies flag is set; we do not want
    # to reinstall a package and all it's dependencies by default, just the package itself
    printVerbose "Calculating dependancy graph"
    if ! runLogProgress "createDependancyGraph \"${invalidPortAssetFile}\"" \
        "Creating dependancy graph" "Created dependancy graph" "linkcheck"; then
      if [ -e  "${invalidPortAssetFile}" ]; then
        printSoftError "The following ports cannot be installed: "
        while read invalidPort; do
          /bin/printf "${WARNING} %s\n" "${invalidPort}"
        done < "${invalidPortAssetFile}"
        printError "Confirm port names, remove any 'port' suffixes and retry command."
      else
        printError "Unexpected error while creating dependancy graph. Correct errors and retry command."
      fi
    fi
    ##TODORM createDependancyGraph "${invalidPortAssetFile}"
  else
    printVerbose "- Skipping dependency analysis"
  fi

  ##TODORM>>
  # shellcheck disable=SC2154
  #if ${doNotInstallDeps}; then
  #    printVerbose "- Skipping dependency analysis"
  #else
    # calculate dependancy graph
  #  createDependancyGraph "${invalidPortAssetFile}"
  #fi
  ##<<TODORM
  # shellcheck disable=SC2154
  if "${reinstall}"; then
    printVerbose "Not pruning already installed packages as reinstalling"
  else
    parseGraph
  fi
}

parseGraph()
{
  printDebug "Parsing graph for valid entries"
  # shellcheck disable=SC2154
  if "${downloadOnly}"; then
    # Download the pax files, even if already installed or if they would
    # fail validation - the user wants the files downloaded for whatever reason
    return 0
  fi
  if ! processActionScripts "parseGraphPre" "${installList}"; then
    exit 1
  fi

  # Prune already installed packages at the requested level; compare the
  # incoming file name against the port name, version and release already on the system
  # - seems to be the easiest comparison since some data is not in zopen_release vs metadata.json
  # and a local pax won't have a remote repo but should have a file name!

installList=$(jq --argjson install_list "${installList}" '
. as $input |
{
  "installqueue": (
    $install_list.installqueue | map(select( .portname as $pnn | .asset.release as $r |
[$input[] | to_entries[] | select(.key == $pnn) | .value]| all(.product.release != $r)
    )))
} ' "${ZOPEN_ROOTFS}/var/lib/zopen/packageDB.json"
)
##TODORM>>
hidden(){
  installed=$(zopen list --installed --details)
  # Ignore the version string - it varies across ports so use name and build time as that
  # should be unique enough
  installed=$(echo "${installed}"| awk 'BEGIN{ORS = "," } {print "\"" $1 "@=@" $3 "\""}')
  installed="[${installed%,}]"

  installList=$(echo "${installList}" | \
    jq  --argjson installees "${installed}" \
      '.installqueue |=
        map(
          select(.asset.url |
            capture(".*/(?<name>.*)-(?<ver>[^-]*)\\.(?<rel>\\d{8}_\\d{6}?)\\.zos\\.pax\\.Z$") |.rel as $rel | .name as $name |
            $installees | map(
              .|capture("(?<iname>[^@]*)@=@(?<irel>\\d{8}_\\d{6}?)$")|.iname as $iname | .irel as $irel |
              ($iname+"-"+$irel) == ($name+"-"+$rel)
            ) | any == false
          )
        )'\
  )
}
##<<TODORM
  if ! processActionScripts "parseGraphPost"; then
    exit 1
  fi
}

checkIfPrereq(){
  # This jq query analyses the package database, looking for objects where the
  # runtime dependency contains $1 (the removee). It extracts the keys from those
  # objects into $dependents then outputs the flattened dependents array along with
  # either true or false depending on if there was a prereq found (true) or if not
  # false; the exit-status parameter then sets the exit code of jq dependning on that
  # true/false value!
  jq -r --exit-status --arg removee "$1" \
      '[.[] | to_entries | map(select(.value.product.runtime_dependencies[]?.name == $removee)) | .[].key] | . as $dependents | $dependents[], ($dependents | length > 0)' \
      "${ZOPEN_ROOTFS}/var/lib/zopen/packageDB.json"
}


spaceValidate(){
  cacheBytes=$1
  packageBytes=$2

  if ${reinstall}; then
    # During a reinstall, the existing package size should remain constant as the
    # package should overwrite the existing with the same files. However
    # there might be a need to download the package into the cache - if
    # autocacheclean is active, then this should be temporary; if not, then the
    # cache will grow - infrom the user either way
    printVerbose "Reinstall of package, so pacakge file size delta should be 0!"
    spaceRequiredMB=$(echo "scale=0; (${cacheBytes}) / (1024 * 1024)" | bc)
    if ! isCacheClean=$(zopen config --get autocacheclean); then
      printError "Could not determine autocacheclean status"
    fi
    if [ "${isCacheClean}" -eq 1 ]; then
      printInfo "During this operation, ${spaceRequiredMB} MB of disk space will be used."
    else
      printInfo "After this operation, ${spaceRequiredMB} MB of additional cache will be used."
    fi
  else
    # If not a reinstall, assume there is a need for both the package and the expanded
    # package to be required
    spaceRequiredMB=$(echo "scale=0; (${cacheBytes} + ${packageBytes}) / (1024 * 1024)" | bc)
    printInfo "After this operation, ${spaceRequiredMB} MB of additional disk space will be used."
  fi

  availableSpaceMB=$(/bin/df -m "${ZOPEN_ROOTFS}" | sed "1d" | awk '{ print $3 }' | awk -F'/' '{ print $1 }')
  if [ "${availableSpaceMB}" -lt "${spaceRequiredMB}" ]; then
    printWarning "Your zopen file-system (${ZOPEN_ROOTFS}) only has ${availableSpaceMB} MB of available space."
  fi
  if ! ${yesToPrompts} || [ "${availableSpaceMB}" -lt "${spaceRequiredMB}" ]; then
    while true; do
      /bin/printf "Do you want to continue [y/n/a]? "
      read continueInstall < /dev/tty
      case "${continueInstall}" in
        "y") break;;
        "n") mutexFree "zopen"; printInfo "Exiting..."; exit 0 ;;
        "a") yesToPrompts=true; break;;
        *) echo "?";;
      esac
    done
  fi
}

processRepoInstallFile(){
  printVerbose "Beginning port installation"
  mutexReq "zopen"

  processActionScripts "transactionPre"
  if [ 0 -eq "$(echo "${installList}" | jq --raw-output '.installqueue| length')" ]; then
    printInfo "- No packages to install"
    return 0
  fi

  # shellcheck disable=SC2154
  if ${fileinstall}; then
    :
  else
    if ! ${quiet} >/dev/null 2>&1; then
      xIFS=$IFS
      IFS=' '
      hdr=false
      for installee in $(echo "${installList}" | jq --raw-output '.installqueue | map( (select(.installtype=="install") | .portname| sub(" ";"") ))| @sh'); do
        installee=$(echo "${installee}" |tr -d "\'" )
        [ -z "${installee}" ] && continue
        if ! ${hdr}; then
          printHeader "Installing the following packages:"
          hdr=true
        fi
        printInfo "${installee}"

      done
      hdr=false
      for dependee in $(echo "${installList}" | jq --raw-output '.installqueue | map( (select(.installtype=="dependancy") | .portname| sub(" ";"") ))| @sh'); do
        dependee=$(echo "${dependee}" |tr -d "\'" )
        [ -z "${dependee}" ] && continue
        if ! ${hdr}; then
          printHeader "Dependent packages to install:"
          hdr=true
        fi
        printInfo "${dependee}"
      done
      IFS=${xIFS}
    fi
    cacheSpaceRequired=$(echo "${installList}" | jq --raw-output '.installqueue| map(.asset.size)| reduce .[] as $total (0; .+($total|tonumber))')
    actualRequiredBytes=$(echo "${installList}" | jq --raw-output '.installqueue| map(.asset.expanded_size)| reduce .[] as $total (0; .+($total|tonumber))')
    spaceValidate "${cacheSpaceRequired}" "${actualRequiredBytes}"
  fi

  processActionScripts "transactionPre"
  for installurl in $(echo "${installList}" | jq --raw-output '.installqueue |map( (.asset.url| sub(" ";"") ))| @sh'); do
    printVerbose "Analysing :'${installurl}'"
    installurl=$(echo "${installurl}" | tr -d "' ")
    getInstallFile "${installurl}"
    if $downloadOnly; then
      continue
    fi
    installFile="${installurl##*/}"
    if [ ! "${installFile%.zos.pax.Z}" = "${installFile}" ]; then
      # Found zos.pax.Z format
      if ! installFromPax "${installFile}"; then
        printError "Package installation terminated"
      fi
    else
      printError "Unrecognised install file format"
    fi
  done
  processActionScripts "transactionPost"
  mutexFree "zopen"
  printVerbose "Port installation complete"
}

getInstallFile()
{
  installurl="$1"  

  downloadToDir="${ZOPEN_ROOTFS}/var/cache/zopen"
  if $downloadOnly; then
    downloadToDir="."
  else
    downloadToDir="${ZOPEN_ROOTFS}/var/cache/zopen"
  fi

  if [ -e "${downloadToDir}/${installurl##*/}" ]; then
    printVerbose "Install file '${installurl##*/}' already in local cache at '${downloadToDir}'"
  else
    [ -e "${downloadToDir}" ] || mkdir -p "${downloadToDir}"
    [ -w "${downloadToDir}" ] || printError "No permission to save install file to '${downloadToDir}'. Check permissions and retry command."
    printVerbose "Downloading installable file"
    if ! runAndLog "cd ${downloadToDir} && curlCmd -L ${installurl} -O ${redirectToDevNull}"; then
      printError "Could not download from ${installurl}. Correct any errors and potentially retry"
    fi
  fi
  metadataFile="$(basename "${installurl}").json"
  if [ -e "${downloadToDir}/${metadataFile}" ]; then
    printVerbose "Corresponding metadata '${metadataFile}' already in local cache"
  else  
    printVerbose "Downloading corresponding metadata"
    # check if it is in the same location just with a different suffix (as in a mirror)
    # if not, likely is the original Github repo which uses a subdirectory for the metadata
    # Try again with this URL
    metadataJSONURL="${installurl}.json"

    printVerbose "Checking for existence of remote metadata file"
    if curlOut=$(curlCmd -s -o /dev/null -I -w "%{http_code}" "${metadataJSONURL}"); then
      # test for 404 - if it is, then this is likely the Main GitHub repo which hosts
      # the metadata as a release so use alternative URL
      if [ "${curlOut}" = "404" ]; then
        metadataJSONURL_ext="$(dirname "${installurl}")/metadata.json"
        printVerbose " Metadata not found at '${metadataJSONURL}'. Trying '${metadataJSONURL_ext}'"
        metadataJSONURL="${metadataJSONURL_ext}"
      fi
    else
      printSoftError "Curl issue trying to download from '${metadataJSONURL}'"
      [ -n "${curlOut}" ] && printSoftError
      exit 1
    fi

    if ! curlOut=$(cd "${downloadToDir}" && curlCmd -L "${metadataJSONURL}" -o "${metadataFile}"); then
      printSoftError "Curl issue trying to download from '${metadataJSONURL}'"
      [ -n "${curlOut}" ] && printSoftError
      exit 1
    else
      printVerbose "Metadata downloaded from '${metadataJSONURL}' to '${metadataFile}'"
    fi

    if command -v chtag >/dev/null 2>&1; then
      # Curl currently does not know on z/OS to set the text flag for text files
      printVerbose "Metadata file downloaded, ensuring 'text' flag set for z/OS"
      chtag -t "${metadataFile}"
    fi
  fi
}

extractMetadataFromPax()
{
  # If there is an issue with the pax or the target, it is possible for pax 
  # itself to report an error and sit waiting for user input; 
  if ! pax -rf "$1" -s "%[^/]*/%/tmp/%" '*/metadata.json' ; then
    if ! details=$(pax -rf "$1" -s "%[^/]*/%/tmp/%" '*/package.json'); then
      printSoftError "Could not extract package metadata from file '$1'."
      [ -n "${details}" ] && printSoftError "Details: ${details}"
      return 1
    else
      echo "/tmp/package.json"
    fi
  else
    echo "/tmp/metadata.json"
  fi
}

installFromPax()
{
  pax="${downloadToDir}/$1"
  printDebug "Installing from '${pax}'"

  if ! metadatafile=$(extractMetadataFromPax "${pax}"); then
    return 1
  fi

  # Ideally we would use the following,
  #  name=$(jq --raw-output '.product.name' "${metadatafile}")
  # but name does not always map to the actual repo package name at present!
  # The repo name is in the.product.repo field so can extract from there instead -
  # though this also has issues for some packages like NATS/nats ...
  # Note that at present some metadata might refer to the legacy repo ZOSOpenTools
  # so fall back to that
  if [ -n "${USEPRODNAME}" ]; then
    printVerbose "Extracting product name from .product.repo"
    #  name=$(jq --raw-output '.product.name' "${metadatafile}")
  else
    printVerbose "Extracting product name from .product.repo"
    name=$(jq --arg reponame "${ZOPEN_ORGNAME}" --raw-output '.product.repo | match(".*/\($reponame)/(.*)port").captures[0].string' "${metadatafile}")
    if [ -z "${name}" ] || [ "${name##*[^ ]*}" = "" ]; then
      name=$(jq --arg reponame "ZOSOpenTools" --raw-output '.product.repo | match(".*/\($reponame)/(.*)port").captures[0].string' "${metadatafile}")
    fi
    if [ -z "${name}" ] || [ "${name##*[^ ]*}" = "" ]; then
      printError "Unable to determine name from .product.repo in '${metadatafile}'. Check metadata is correct."
    fi
  fi


  if ! processActionScripts "installPre" "${name}" "${metadatafile}" "${pax}"; then
    printError "Failed installation pre-requisite check(s) for '${name}'. Correct previous errors and retry command"
  fi

  # Store current installation directory (if exists)
  currentderef=$(cd "${ZOPEN_PKGINSTALL}/${name}/${name}" > /dev/null 2>&1 && pwd -P)

  paxname="${installurl##*/}"
  installdirname="${name}/${paxname%.pax.Z}" # Use full pax name as default

  baseinstalldir="${ZOPEN_PKGINSTALL}"
  paxredirect="-s %[^/]*/%${ZOPEN_PKGINSTALL}/${installdirname}/%"

  printDebug "Check for existing directory for version '${installdirname}'"
  if [ -d "${ZOPEN_PKGINSTALL}/${installdirname}" ]; then
    printVerbose "- Clearing existing directory and contents"
    rm -rf "${ZOPEN_PKGINSTALL}/${installdirname}"
  fi

  # shellcheck disable=SC2154
  if ! runLogProgress "pax -rf ${pax} -p p ${paxredirect} ${redirectToDevNull}" \
      "Expanding file: ${pax}" "Expanded file:  ${pax}"; then
    printSoftError "Unexpected errors during unpaxing, package directory state unknown"
    printError "Use zopen alt to select previous version to ensure known state"
  fi

  if [ -e "${ZOPEN_PKGINSTALL}/${name}/${name}/.pinned" ]; then
    printWarning "Current version of ${name} is pinned; not setting updated version as active"
    printWarning "Remove .pinned file and run 'zopen alt meta' to use new version"
    setactive=false
    unInstallOldVersion=false
  fi
  # shellcheck disable=SC2154
  if ${setactive}; then
    if [ -L "${ZOPEN_PKGINSTALL}/${name}/${name}" ]; then
      printDebug "Removing old symlink '${ZOPEN_PKGINSTALL}/${name}/${name}'"
      rm -f "${ZOPEN_PKGINSTALL}/${name}/${name}"
    fi
    if ! ln -s "${ZOPEN_PKGINSTALL}/${installdirname}" "${ZOPEN_PKGINSTALL}/${name}/${name}"; then
      printError "Could not create symbolic link name"
    fi
    if ! ${nosymlink}; then
      if ! runLogProgress "mergeIntoSystem \"${name}\" \"${ZOPEN_PKGINSTALL}/${installdirname}\" \"${ZOPEN_ROOTFS}\"" \
          "Merging ${name} into symlink mesh" "Merged ${name} into symlink mesh"; then
        printSoftError "Unexpected errors merging symlinks into mesh"
        printError "Use zopen alt to select previous version to ensure known state"
      fi
      ##TODORM mergeIntoSystem "${name}" "${ZOPEN_PKGINSTALL}/${installdirname}" "${ZOPEN_ROOTFS}"
      ##TODORM misrc=$?
      ##TODORM printDebug "The merge complete with: ${misrc}"
    fi

    printVerbose "- Checking for env file"
    if [ -f "${ZOPEN_PKGINSTALL}/${name}/${name}/.env" ] || [ -f "${ZOPEN_PKGINSTALL}/${name}/${name}/.appenv" ]; then
      printVerbose "- .env file found, adding to profiled processing"
      mkdir -p "${ZOPEN_ROOTFS}/etc/profiled/${name}"
      cat << EOF > "${ZOPEN_ROOTFS}/etc/profiled/${name}/dotenv"
curdir=\$(pwd)
cd "${ZOPEN_PKGINSTALL}/${name}/${name}" >/dev/null 2>&1
# If .appenv exists, source it as it's quicker
if [ -f ".appenv" ]; then
  . ./.appenv
elif [ -f ".env" ]; then
  . ./.env
fi
cd \${curdir}  >/dev/null 2>&1
EOF
      printVerbose "- Running any setup scripts"
      cd "${ZOPEN_PKGINSTALL}/${name}/${name}" && [ -r "./setup.sh" ] && ./setup.sh >/dev/null
    fi
  fi
  if ${unInstallOldVersion}; then
    printDebug "New version merged; checking for orphaned files from previous version"
    # This will remove any old symlinks or dirs that might have changed in an upgrade
    # as the merge process overwrites existing files to point to different version
    unsymlinkFromSystem "${name}" "${ZOPEN_ROOTFS}" "${currentderef}/.links" "${baseinstalldir}/${name}/${name}/.links"
  fi

  if ${setactive}; then
    printDebug "Marking this version as installed"
    touch "${ZOPEN_PKGINSTALL}/${name}/${name}/.active"
    installedList="${name} ${installedList}"
    syslog "${ZOPEN_LOG_PATH:-${ZOPEN_ROOTFS}/var/log}/audit.log" "${LOG_A}" "${CAT_INSTALL},${CAT_PACKAGE}" "DOWNLOAD" "handlePackageInstall" "Installed package:'${name}';version:${downloadFileVer};install_dir='${baseinstalldir}/${installdirname}';"
    addToInstallTracker "${name}"
        # Some installation have installation caveats
    installCaveat=$(jq -r '.product.install_caveats // empty' "${metadatafile}" 2>/dev/null)
    if [ -n "$installCaveat" ]; then
      printf "${name}:\n%s\n" "${installCaveat}">> "${ZOPEN_ROOTFS}/var/cache/install_caveats.tmp"
    fi

    processActionScripts "installPost" "${name}"
  fi
  printInfo "${NC}${GREEN}Successfully installed ${name}${NC}"
}


getActivePackageDirs()
{
  (unset CD_PATH; cd "${ZOPEN_PKGINSTALL}" && zosfind  ./*/. ! -name . -prune -type l)
}


# processActionScripts
# runs any scriptlets that are applicable to the current phase of an administration
# command (install/update/remove/alternative)
# inputs: $1 the phase of the transaction that is currently executing
#         $2 the name of the package being administered
# return: 0  for success (nb. Warnings may haeve been printed to screen)
#         8  on error
processActionScripts()
{
  printVerbose "Processing phase '${1}' scriptlets"
  [ $# -lt 1 ] && printError "Internal error; missing action phase"
  phase=$1
  shift # Drop the initial parameter

  case "${phase}" in
    "installPre") scriptletDir="${ZOPEN_SCRIPTLET_DIR}/installPre";;
    "installPost") scriptletDir="${ZOPEN_SCRIPTLET_DIR}/installPost";;
    "removePre") scriptletDir="${ZOPEN_SCRIPTLET_DIR}/removePre";;
    "removePost") scriptletDir="${ZOPEN_SCRIPTLET_DIR}/removePost";;
    "transactionPre") scriptletDir="${ZOPEN_SCRIPTLET_DIR}/transactionPre";;
    "transactionPost") scriptletDir="${ZOPEN_SCRIPTLET_DIR}/transactionPost";;
    "parseGraphPre") scriptletDir="${ZOPEN_SCRIPTLET_DIR}/parseGraphPre";;
    "parseGraphPost") scriptletDir="${ZOPEN_SCRIPTLET_DIR}/parseGraphPost";;
    *) assertFailed "Invalid process action phase '${phase}'"
  esac
    printVerbose "Running script[s] from '${scriptletDir}'"

    if [ ! -d "${scriptletDir}" ]; then
      printDebug "No script directory for phase: ${phase}"
      return 0
    fi
    unset CDPATH;
  cd "${scriptletDir}" || return 1

  scriptletRcFile=$(mktempfile "zopen_actionscripts" ".err")
  find . -type l | while IFS= read -r scriptletFile; do
    if [ ! -r "${scriptletFile}" ]; then
      printWarning "Script '${scriptletDir}/${scriptletFile}' is not readable. Check permissions" >> "${scriptletRcFile}" 2>&1
      continue
    fi
    printVerbose "Attempting to run script '${scriptletFile}'"
    # Run script in a subshell to prevent environment modification
    /bin/printf "${CRSRSOL}${ERASELINE}Running ${scriptletFile}"
    scriptletOutput=$({
      # shellcheck disable=SC1090
      # shellcheck disable=SC2240
      . "$scriptletFile" "$@"
      echo $?  # Append exit status to output
      } 2>&1
    )
    /bin/printf "${CRSRSOL}${ERASELINE}${CRSRSOL}"
    scriptletRc=$(echo "${scriptletOutput}" | tail -n 1)  # Extract exit status
    scriptletBody=$(echo "${scriptletOutput}" | sed '$d')  # Extract script output
    if [ "${scriptletRc}" -ne 0 ]; then {
      printWarning "Scriptlet '${scriptletFile}' failed with exit code ${scriptletRc}"
      printWarning "Details:"
      printWarning "${scriptletBody}"
      } >> "${scriptletRcFile}" 2>&1
    elif ${verbose}; then
      if [ -n "${scriptletBody}" ]; then
        # Show the scriptlet output
        echo "${scriptletBody}"
      fi
    fi
  done

  if [ -s "${scriptletRcFile}" ]; then  # Check if errorLog is non-empty
    printWarning "One or more scripts failed:"
    cat "${scriptletRcFile}"
    rm -f "${scriptletRcFile}"
    return 1
  fi
  rm -f "${scriptletRcFile}"
  return 0
}

# updatePackageDB
# Updates/generates the installed package database
# return: 0 for success
#         8 in error
updatePackageDB()
{
  printVerbose "Updating the installed package tracker db"

  pdb="${ZOPEN_ROOTFS}/var/lib/zopen/packageDB.json"
  if [ -e "${pdb}" ]; then
    backup=$(mktempfile "updatepdb" "bkk")
    addCleanupTrapCmd "rm -rf ${backup}"
    cp "${pdb}" "${backup}"
    rm "${pdb}"
  fi
  if ! pkgdirs=$(getActivePackageDirs); then
    printError "Unable to update the package db"
  fi
  for pkgdir in ${pkgdirs}; do
    metadataFile="${ZOPEN_PKGINSTALL}/${pkgdir}/metadata.json"
    if [ ! -e "${metadataFile}" ]; then
      # TODO: Fallback to filesystem analysis [depending on backward compatability]
      printWarning "No metadata.json found in '${ZOPEN_PKGINSTALL}/${pkgdir}'. Old package install?"
      continue
    fi
    escapedJSONFile=$(mktempfile "escaped" "json")
    addCleanupTrapCmd "rm -rf ${escapedJSONFile}"
    stripControlCharacters "${metadataFile}" "${escapedJSONFile}"
    if [ ! -e "${pdb}" ]; then
      echo "[]" > "${pdb}"
    fi
    # Ideally, use $reponame in the match but jq seems to have issues with that!
    mdj=$(jq --arg reponame "${ZOPEN_ORGNAME}" '. as $metadata | .product.repo | match(".*/zopencommunity/(.*)port").captures[0].string | [{(.):$metadata}]' \
        "${escapedJSONFile}")
    if [ -z "${mdj}" ]; then
      # Try legacy repository
      mdj=$(jq --arg reponame "${ZOPEN_ORGNAME}" '. as $metadata | .product.repo | match(".*/ZOSOpenTools/(.*)port").captures[0].string | [{(.):$metadata}]' \
        "${escapedJSONFile}")
    fi

    if [ -z "${mdj}" ]; then
      pkg=$(basename "${pkgdir}")
      printWarning "Cannot locate metadata for installed package '${pkg}' at location '${metadataFile}'. Check file existence and permissions"
    fi
    if ! jq --argjson mdj "${mdj}" '. += $mdj' \
            "${pdb}" > \
            "${pdb}.working"; then
      [ -e "${pdb}.working" ] && "${pdb}.working"
      [ -e "${pdb}" ] && mv -f "${pdb}" "${pdb}.broken" # Save for potential diagnostics
      printSoftError "Could not add metadata for '$(basename "${pkgdir}")' to install tracker."
      printError "Run 'zopen init --refresh' to attempt database regeneration and re-run command."
    fi
    mv "${pdb}.working" "${pdb}"
  done
  if [ ! -e "${pdb}" ]; then
    printVerbose "No currently installed packages [new install?]. Creating empty array[]"
    printf "[\n]\n" > "${pdb}"
  fi
}

stripControlCharacters(){
  [ ! -f "$1" ] && assertFailed "No input file specified for parsing!"
  [ -e "$2" ] && assertFailed "Output file exists so cannot be used for output!"
  tr -d '[:cntrl:]' > "$2" < "$1"

}
# JSONcontrolChar2Unicode
# ensures escaping of characters in JSON. For example, if a caveat has an
# unescaped '\n'/0x0A jq will fail to process it. Escape control characters
# 0x00->0x1F and reverse solidus. Note this should also only process unescaped
# sequences by checking whether the character prior to the sequence is not a
# reverse-solidus (so start-of-line [^] or any character [^\] ). If there was
# a preceding character, then capture/use that in the regex (\1) so it does not
# get discarded
#
# inputs: $1 the input JSON file
#         $2 the output file, with sanitised JSON
# return: 0  for success (nb. Warnings may haeve been printed to screen)
#         8  on error
JSONcontrolChar2Unicode() {
  [ ! -f "$1" ] && assertFailed "No input file specified for parsing!"
  [ -e "$2" ] && assertFailed "Output file exists so cannot be used for output!"
  zossed -E ' # Note this is a long string!
      s/\\/\\\\/g; # Escape reverse-solidus; the following are the control chars
      s/(^|[^\\])\x00/\1\\u0000/g; s/(^|[^\\])\x01/\1\\u0001/g;
      s/(^|[^\\])\x02/\1\\u0002/g; s/(^|[^\\])\x03/\1\\u0003/g;
      s/(^|[^\\])\x04/\1\\u0004/g; s/(^|[^\\])\x05/\1\\u0005/g;
      s/(^|[^\\])\x06/\1\\u0006/g; s/(^|[^\\])\x07/\1\\u0007/g;
      s/(^|[^\\])\x08/\1\\u0008/g; s/(^|[^\\])\x09/\1\\u0009/g;
      s/(^|[^\\])\x0A/\1\\u000A/g; s/(^|[^\\])\x0B/\1\\u000B/g;
      s/(^|[^\\])\x0C/\1\\u000C/g; s/(^|[^\\])\x0D/\1\\u000D/g;
      s/(^|[^\\])\x0E/\1\\u000E/g; s/(^|[^\\])\x0F/\1\\u000F/g;
      s/(^|[^\\])\x10/\1\\u0010/g; s/(^|[^\\])\x11/\1\\u0011/g;
      s/(^|[^\\])\x12/\1\\u0012/g; s/(^|[^\\])\x13/\1\\u0013/g;
      s/(^|[^\\])\x14/\1\\u0014/g; s/(^|[^\\])\x15/\1\\u0015/g;
      s/(^|[^\\])\x16/\1\\u0016/g; s/(^|[^\\])\x17/\1\\u0017/g;
      s/(^|[^\\])\x18/\1\\u0018/g; s/(^|[^\\])\x19/\1\\u0019/g;
      s/(^|[^\\])\x1A/\1\\u001A/g; s/(^|[^\\])\x1B/\1\\u001B/g;
      s/(^|[^\\])\x1C/\1\\u001C/g; s/(^|[^\\])\x1D/\1\\u001D/g;
      s/(^|[^\\])\x1E/\1\\u001E/g; s/(^|[^\\])\x1F/\1\\u001F/g;
    '  "$1" > "$2"
}

# addToInstallTracker
# Records the installation into the database that tracks which packages have
# been installed
# inputs: $1 the name of the package
# return: 0  for success (nb. Warnings may haeve been printed to screen)
#         8  on error
addToInstallTracker()
{
  pkg=$1
  pdb="${ZOPEN_ROOTFS}/var/lib/zopen/packageDB.json"
  if [ ! -e "${pdb}" ]; then
    # Generate the packageDB
    printWarning "No package tracker found, regenerating [subsequent runs will be faster]"
    updatePackageDB
  fi
  metadataJson=$(cat "${ZOPEN_PKGINSTALL}/${pkg}/${pkg}/metadata.json")
  if ! jq --argjson mdj "[{\"${pkg}\":${metadataJson}}]" \
      "if any(.[]; has(\"${pkg}\")) then . |= map( if has(\"${pkg}\") then \$mdj[] else  . end ) else . + \$mdj end" \
        "${pdb}" > \
        "${pdb}.working"; then
    printError "Could not update metadata for '${pkg}' in package tracker. Run zopen -init -re-init to attempt regeneration."
  fi
  mv "${pdb}.working" "${pdb}"
}

# removeFromInstallTracker
# Removes the installation of the package from the database, making it
# uninstalled
# inputs: $1 the name of the package
# return: 0  for success (nb. Warnings may haeve been printed to screen)
#         8  on error
removeFromInstallTracker()
{
  pkg=$1
  pdb="${ZOPEN_ROOTFS}/var/lib/zopen/packageDB.json"
  if [ ! -e "${pdb}" ]; then
    # Generate the packageDB
    printWarning "No package tracker found, regenerating [subsequent runs will be faster]"
    updatePackageDB
  fi
  if ! jq \
      "map(select(has(\"${pkg}\") | not))" \
        "${pdb}" > \
        "${pdb}.working"; then
    printError "Could not add metadata for '${pkg}' to install tracker. Run zopen --re-init to attempt regeneration."
  fi
  mv "${pdb}.working" "${pdb}"
}

jqfunctions()
{
  # Return a set of helper functions for jq that can be prepended to
  # any jq query
  # pl(s;c;n) - padLeft with character 'c' to length 'n'
  # pr(s;c;n) - padRight with chacater 'c' to length 'n'
  # c(s;l) - center the string 's' in a string of length 'l'
  # r(dp) - round decimal to 'dp' decimal places (needs '*' & '/' 10^dp hack)
  # shellcheck disable=SC2016
  printf "%s;%s;%s;%s;" \
  'def pl(s;c;n):c*(n-(s|length))+s' \
  'def pr(s;c;n):s+c*(n-(s|length))' \
  'def c(s;c;l):(((l - (s|length))/2 | floor ) // 0) as $lp|((l - (s|length) - $lp) // 0 )as $rp|pl("";c; $lp) + s + pr("";c; $rp)' \
  'def r(dp):.*pow(10;dp)|round/pow(10;dp)'
=======
diskusage()
{
  path=$1
  # awk to "trim" output"
  if ! size=$(zosdu -kts "${path}" | /bin/awk '{print ($1)}'); then
    printError "Unable to generate disk usage (du) report for '${path}'"
  fi
  echo "${size}"
}

formattedFileSize()
{
  filesize=$1  # in kb
  # Use awk rather than $((..)) to get floating points, using the 
  # "repeated divisions and count" method to generate an offset
  echo "${filesize}" | awk '{
    num = $1;
    unit = "k";
    if (num >= 1000000000) {
        num = num / 1000000000;
        unit = "T";
    } else if (num >= 1000000) {
        num = num / 1000000;
        unit = "G";
    } else if (num >= 1000) {
        num = num / 1000;
        unit = "M";
    } printf "%.3f%s\n", num, unit;
  }'  
>>>>>>> 5c549cb5
}

. ${INCDIR}/analytics.sh

zopenInitialize<|MERGE_RESOLUTION|>--- conflicted
+++ resolved
@@ -1171,21 +1171,13 @@
     # shellcheck disable=SC2059
     printf "${CRSRHIDE}"
     case "${type}" in
-<<<<<<< HEAD
       "spinner")  progressAnimation '-' '/' '|' '\\' ;;
       "network")  progressAnimation '-----' '>----' '->---' '-->--' '--->-' '---->' '-----' '----<' '---<-' '--<--' '-<---' '<----' ;;
       "mirror")   progressAnimation '#______' '##_____' '#=#____' '#==#___' '#===#__' '#====#_' '#=====#' '#_====#' '#__===#' '#___==#' '#____=#' '#_____#' ;;
       "trash")    progressAnimation 'O________' '_O_______' '__O______' '___o_____' '____o____' '_____o___' '______.__' '_______._' '________.' ;;
-      "linkcheck")progressAnimation '------>' '?----->' '-?---->' '--?--->' '---?-->' '----?->' '-----?>';;
+      "linkcheck") progressAnimation '======|' '?=====|' '-?====|' '--?===|' '---?==|' '----?=|' '-----?|' '------|' '?-----|' '=?----|' '==?---|' '===?--|' '====?-|' '=====?|';;
       "pkgcheck") progressAnimation '?###?###' '#?###?##' '##?###?#' '###?###?';;
       *)          progressAnimation '.' 'o' 'O' 'O' 'o' '.' ;;
-=======
-      "spinner")   progressAnimation '-' '\' '|' '/' ;;
-      "network")   progressAnimation '-----' '>----' '->---' '-->--' '--->-' '---->' '-----' '----<' '---<-' '--<--' '-<---' '<----' ;;
-      "linkcheck") progressAnimation '======|' '?=====|' '-?====|' '--?===|' '---?==|' '----?=|' '-----?|' '------|' '?-----|' '=?----|' '==?---|' '===?--|' '====?-|' '=====?|';;
-      *) progressAnimation '.' 'o' 'O' 'O' 'o' '.'
-      ;;
->>>>>>> 5c549cb5
     esac
   else
     trapcmd="/bin/printf \"${completiontext}\n\";exit"
@@ -1803,7 +1795,6 @@
   fi
 }
 
-<<<<<<< HEAD
 startGPGAgent() {
   printInfo "- Starting gpg-agent..."
 
@@ -2871,7 +2862,8 @@
   'def pr(s;c;n):s+c*(n-(s|length))' \
   'def c(s;c;l):(((l - (s|length))/2 | floor ) // 0) as $lp|((l - (s|length) - $lp) // 0 )as $rp|pl("";c; $lp) + s + pr("";c; $rp)' \
   'def r(dp):.*pow(10;dp)|round/pow(10;dp)'
-=======
+}
+
 diskusage()
 {
   path=$1
@@ -2901,9 +2893,7 @@
         unit = "M";
     } printf "%.3f%s\n", num, unit;
   }'  
->>>>>>> 5c549cb5
-}
-
+}
 . ${INCDIR}/analytics.sh
 
 zopenInitialize