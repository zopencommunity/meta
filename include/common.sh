#!/bin/false
# This file is only meant to be source'd hence the dummy hashbang
# shellcheck shell=sh
#

zopenInitialize()
{
  # Create the cleanup pipeline and exit handler
  trap "cleanupFunction" EXIT INT TERM QUIT HUP
  defineEnvironment
  defineANSI
  if [ -z "${ZOPEN_DONT_PROCESS_CONFIG}" ]; then
    processConfig
  fi
  ZOPEN_ANALYTICS_JSON="${ZOPEN_ROOTFS}/var/lib/zopen/analytics.json"
  ZOPEN_JSON_CACHE_URL="https://raw.githubusercontent.com/ZOSOpenTools/meta/main/docs/api/zopen_releases.json"
}

addCleanupTrapCmd(){
  newcmd=$1
  [ -z "${-%%*x*}" ] && set +x && xtrc="-x" || xtrc=""
  # Small timing window if the script is killed between the creation
  # and removal of the temporary file; would be easier if zos sh
  # didn't have a bug -trap can't be piped/redirected anywhere except
  # a file like it can in bash or non-zos sh as it seems to create
  # and run in the subshell before returning trap handler(s)!?!
  tmpscriptfile="clean.tmp"
  trap > "${tmpscriptfile}" 2>&1 && script=$(cat "${tmpscriptfile}")
  rm "${tmpscriptfile}"
  if [ -n "${script}" ]; then
    for trappedSignal in "EXIT" "INT" "TERM" "QUIT" "HUP"; do
      newtrapcmd=$(echo "${script}" | while read trapcmd; do
	       sigcmd=$(echo "${trapcmd}" | sed "s/trap -- \"\(.*\)\" ${trappedSignal}.*/\1/")
	       [ "${sigcmd}" = "${trapcmd}" ] && continue
	       printf "%s;%s 2>/dev/null" "${sigcmd}" "${newcmd}" | tr -s ';'
         break
      done
      )
      if [ -n "${newtrapcmd}" ]; then
        trap -- "${newtrapcmd}" "${trappedSignal}"
      fi
    done
  fi
  [ -n "${xtrc}" ] && set -x
}

cleanupFunction()
{
  :
}

# getParentProcess
# returns the parent process for the specified process
# input: $1 - the pid to get the parent of
# return: 0 for error or parent process id
getParentProcess()
{
  parent=$(ps -o ppid= -p "$1")
  if parent=$(ps -o ppid= -p "$1"); then
    return 0
  fi
  return "${parent}"
}

# getCurrentVersionDir
# returns the version directory that has been set as active/installed
# indicating that the $needle is active.
# inputs: $1 - package to get currently active version of
# return: 0  for success (output of pwd -P command)
#         4  if unable to access version directory (eg. not installed)
#         !0 cd or pwd -P failed
getCurrentVersionDir(){
  needle="$1"
  [ ! -L "${ZOPEN_PKGINSTALL}/${needle}/${needle}" ] \
    && echo ""\
    && return 4
  cd "${ZOPEN_PKGINSTALL}/${needle}/${needle}" 2> /dev/null \
    && pwd -P 2> /dev/null
}

# isPackageActive
# returns whether the package is active ie. has a symlink from
#  $PKGINSTALL/pkg/pkg to a versioned directory
# inputs: $1 - package to get currently active version of
# return: 0  for active
#         !0 for not active
isPackageActive(){
  needle="$1"
  getCurrentVersionDir "$needle"
}

# Given two input files, return those lines in haystack file that are 
# not in needles file
diffFile()
{
  haystackfile="$1"
  needlesfile="$2"
  [ -n "${needlesfile}" ] || printError "Internal error; needle file was empty/non-existent."
  diff=$(awk 'NR==FNR{needles[$0];next} 
    !($0 in needles) {print}' "${needlesfile}" "${haystackfile}")
  echo "${diff}"
}

# Given two input lists (with \n delimiters), return those lines in  
# haystack that are not in needles
diffList()
{
  haystack="$1"
  needles="$2"
  haystackfile=$(mktempfile "haystack")
  echo "${haystack}" >"${haystackfile}"
  [ -e "${haystackfile}" ] && addCleanupTrapCmd "rm -rf ${tempdir}"
  needlesfile=$(mktempfile "needles")
  echo "${needles}" >"${needlesfile}"
  [ -e "${needlesfile}" ] && addCleanupTrapCmd "rm -rf ${needlesfile}"
  diffFile "${needlesfile}" "${haystackfile}"
}

# Generate a file name that has a high probability of being unique for
# use as a temporary filename - the filename should be unique in the
# instance it was generated and probability suggests it should be for
# a "reasonable" time after... Note the caller is responsible for ensuring
# any cleanup is scheduled - the caller may not actually need to write to
# the file
mktempfile()
{
  prefix="zopen_$1"
  suffix=".tmp"
  [ -n "$2" ] && [ ! "$2" = "." ] && suffix="$2"
  for tmp in "${TMPDIR}" "${TMP}" /tmp; do
    [ -n "${tmp}" ] && [ -d "${tmp}" ] && break
  done
  [ ! -d "${tmp}" ] && printError "Could not locate suitable temporary directory [tried \$TMPDIR \$TMP & /tmp]. Define a temporary location and retry command"
  rnd=$(od -vAn -tu8 -N8  < /dev/urandom | tr -d "[:blank:]")
  tempfile="${tmp}/${prefix%%_}_${rnd}.${suffix##.}"
  if [ -e  "${tempfile}" ]; then
    mktempfile "$1" "${suffix}" # recurse and try again
  else
    echo "${tempfile}"
  fi
}

# Create a temporary directory
mktempdir()
{
  tempdir=$(mktempfile "$1")
  [ ! -e "${tempdir}" ] && mkdir "${tempdir}" && addCleanupTrapCmd "rm -rf ${tempdir}" && echo "${tempdir}"
}

isPermString()
{
  test=$(echo "$1" | zossed "s/[-+rwxugo,=]//g")
  if [ -n "${test}" ]; then
    printDebug "Permission string '$1' was invalid"
    false;
  else
    true;
  fi
  return # the output of the last command
}

writeConfigFile(){
  configFile="$1"
  rootfs="$2"
  pkginstall="$3"
  certPath="$4"

  cat << EOF >  "${configFile}"
# z/OS Open Tools Configuration file
# Main root location for the zopen installation; can be changed if the
# underlying root location is copied/moved elsewhere as locations are
# relative to this envvar value
ZOPEN_ROOTFS=\"${rootfs}\"
export ZOPEN_ROOTFS

if [ -z "\${_BPXK_AUTOCVT}" ]; then
  export _BPXK_AUTOCVT=ON
else
  CUR_CVT="\${_BPXK_AUTOCVT}"
  if [ "\${CUR_CVT}" = "ON" ] || [ "\${CUR_CVT}" = "ALL" ]; then
    : # ok - we can source the config with these settings
  else
    echo "Error. You have _BPXK_AUTOCVT=\${CUR_CVT} and we can not source the configuration." >&2
    return 4
  fi
fi

zot=\"z/OS Open Tools\"

sanitizeEnvVar(){
  # remove any envvar entries that match the specified regex
  value="\$1"
  delim="\$2"
  prefix="\$3"
  echo "\${value}" | awk -v RS="\${delim}" -v DLIM="\${delim}" -v PRFX="\${prefix}" '{ if (match(\$1, PRFX)==0) {printf("%s%s",\$1,DLIM)}}'
}

deleteDuplicateEntries()
{
  value="\$1"
  delim="\$2"
  echo "\${value}\${delim}" | awk -v RS="\${delim}" '!(\$0 in a) {a[\$0]; printf("%s%s", col, \$0); col=RS; }' | sed "s/\${delim}$//"
}

# z/OS Open Tools environment variables
ZOPEN_PKGINSTALL=\${ZOPEN_ROOTFS}/${pkginstall}
export ZOPEN_PKGINSTALL
ZOPEN_SEARCH_PATH=\${ZOPEN_ROOTFS}/usr/share/zopen/
export ZOPEN_SEARCH_PATH
ZOPEN_CA=\"\${ZOPEN_ROOTFS}/${certPath}\"
export ZOPEN_CA
ZOPEN_LOG_PATH=\${ZOPEN_ROOTFS}/var/log
export ZOPEN_LOG_PATH

# Custom parameters for zopen default tooling
# Add any custom parameters for curl
ZOPEN_CURL_PARAMS=""

# Environment variables

if [ -z "\${ZOPEN_QUICK_LOAD}" ]; then
  if [ -e "\${ZOPEN_ROOTFS}/etc/profiled" ]; then
    dotenvs=\$(find "\${ZOPEN_ROOTFS}/etc/profiled" -type f -name 'dotenv' -print)
    printf "Processing \$zot configuration..."
    for dotenv in \$dotenvs; do
      . \$dotenv
    done
    /bin/echo "DONE"
    unset dotenvs
  fi
fi
PATH=\${ZOPEN_ROOTFS}/usr/local/bin:\${ZOPEN_ROOTFS}/usr/bin:\${ZOPEN_ROOTFS}/bin:\${ZOPEN_ROOTFS}/boot:\$(sanitizeEnvVar \"\${PATH}\" \":\" \"^\${ZOPEN_PKGINSTALL}/.*\$\")
export PATH=\$(deleteDuplicateEntries \"\${PATH}\" \":\")
LIBPATH=\${ZOPEN_ROOTFS}/usr/local/lib:\${ZOPEN_ROOTFS}/usr/lib:\$(sanitizeEnvVar "\${LIBPATH}" ":" "^\${ZOPEN_PKGINSTALL}/.*\$")
export LIBPATH=\$(deleteDuplicateEntries \"\${LIBPATH}\" \":\")
MANPATH=\${ZOPEN_ROOTFS}/usr/local/share/man:\${ZOPEN_ROOTFS}/usr/local/share/man/\%L:\${ZOPEN_ROOTFS}/usr/share/man:\${ZOPEN_ROOTFS}/usr/share/man/\%L:\$(sanitizeEnvVar \"\${MANPATH}\" \":\" \"^\${ZOPEN_PKGINSTALL}/.*\$\")
export MANPATH=\$(deleteDuplicateEntries \"\${MANPATH}\" \":\")
EOF

}

curlCmd()
{
  # Take the list of parameters and concat them with
  # any custom parameters the user requires in ZOPEN_CURL_PARAMS
  curl ${ZOPEN_CURL_PARAMS} $*
}

validateReleaseLine()
{
  echo "$1" | awk '
    toupper($1)=="DEV"    {print toupper($0)}
    toupper($1)=="STABLE" {print toupper($0)}
                          { print ""}
  '
}

# Attempt to fully dereference a symlink without any bashisms or arcane set logic
# using some simplistic (recursive!) logic
deref()
{
  testpath="$1"
  if [ -L "${testpath}" ]; then
    child=$(basename "${testpath}")
    symlink=$(ls -l "${testpath}" | sed 's/.*-> \(.*\)/\1/')
    parent=$(dirname "${testpath}")
    relpath="${parent}/${symlink}"
    relparent=$(dirname "${relpath}")
    abspath=$(cd "${relparent}" && pwd -P)
    testpath="${abspath}/${child}"
    deref "${testpath}"
  else
    [ -n "${testpath}" ] && echo "${testpath}" && unset testpath
  fi
}

#return 1 if brightness is dark, 0 if light, and 255 if unknown (considered to be dark as default)
darkbackground() {
  if [ "${#COLORFGBG}" -ge 3 ]; then
    bg=${COLORFGBG##*;}
    if [ ${bg} -lt 7 ]; then
      return 1
    else
      return 0
    fi
  else
    return 255
  fi
}

defineANSI()
{
  # Standard tty codes
  ESC="\047"
  # shellcheck disable=SC2034
  ERASELINE="${ESC}[2K"
  # shellcheck disable=SC2034
  CRSRHIDE="${ESC}[?25l"
  # shellcheck disable=SC2034
  CRSRSHOW="${ESC}[?25h"

  # Color-type codes, needs explicit terminal settings
  if [ ! "${_BPX_TERMPATH-x}" = "OMVS" ] && [ -z "${NO_COLOR}" ] && [ ! "${FORCE_COLOR-x}" = "0" ] && [ -t 1 ] && [ -t 2 ]; then
    esc="\047"
    BLACK="${esc}[30m"
    RED="${esc}[31m"
    GREEN="${esc}[32m"
    YELLOW="${esc}[33m"
    BLUE="${esc}[34m"
    MAGENTA="${esc}[35m"
    CYAN="${esc}[36m"
    GRAY="${esc}[37m"
    BOLD="${esc}[1m"
    UNDERLINE="${esc}[4m"
    NC="${esc}[0m"
    darkbackground
    bg=$?
    if [ $bg -ne 0 ]; then
      #if the background was set to black or unknown the header and warning color will be yellow
      HEADERCOLOR="${YELLOW}"
      WARNINGCOLOR="${YELLOW}"
    else
      #else the header and warning color will become magenta
      HEADERCOLOR="${MAGENTA}"
      WARNINGCOLOR="${MAGENTA}"
    fi
  else
    # unset esc RED GREEN YELLOW BOLD UNDERLINE NC

    esc=''
    BLACK=''
    RED=''
    GREEN=''
    YELLOW=''
    BLUE=''
    MAGENTA=''
    CYAN=''
    GRAY=''
    BOLD=''
    UNDERLINE=''
    NC=''
    HEADERCOLOR=''
    WARNINGCOLOR=''

  fi
}

ansiline()
{
  deltax=$1
  deltay=$2
  echostr=$3
  if [ ${deltax} -gt 0 ]; then
    echostr="${ESC}[${deltax}A${echostr}"
  elif [ ${deltax} -lt 0 ]; then
    echostr="${ESC}[$(expr ${deltax} \* -1)A${echostr}"
  fi
  if [ ${deltay} -gt 0 ]; then
    echostr="${ESC}[${deltax}C${echostr}"
  elif [ ${deltay} -lt 0 ]; then
    echostr="${ESC}[$(expr ${deltax} \* -1)D${echostr}"
  fi
  /bin/echo "${echostr}"

}

getScreenCols()
{
  # If stdout/stderr are associated with a tty terminal
  if  [ -t 1 ] && [ -t 2 ]; then
    # Note tput does not handle ssh sessions too well...
    stty | awk -F'[/=;]' '/columns/ { print $4}' | tr -d " "
  elif [ ! -z "${COLUMNS}" ]; then
    echo "${COLUMNS}"
  else
    echo "$(tput cols)"
  fi
}

zossed()
{
  # Use the standard z/OS sed utility; If the sed package is installed
  # GNU sed becomes the dominant version which might change how
  # matching is performed
  /bin/sed "$@"
}

zosfind()
{
  # Use the standard z/OS find utility; If the findutils package is installed,
  # the installed find command takes precedence but is not compatible with the
  # standard zos find [regex searches for "-name" are not allowed, but
  # "-wholename" is not available on standard zosfind. For the tooling to be
  # consistent across platforms (where findutils is/is not installed) use the
  # standard zos version
  /bin/find "$@"
}

findrev()
{
  haystack="$1"
  needle="$2"
  while [[ "${haystack}" != "" && "${haystack}" != "/" && "${haystack}" != "./" && ! -e "${haystack}/${needle}" ]]; do
    haystack=${haystack%/*}
  done
  echo "${haystack}"
}

strtrim()
{
  echo "$1" | sed -e 's/^[ \t]*//' -e 's/[ ]*$//'
}

defineEnvironment()
{
  # Required for proper operation of z/OS auto-conversion support
  export _BPXK_AUTOCVT=ON
  export _CEE_RUNOPTS="${_CEE_RUNOPTS} FILETAG(AUTOCVT,AUTOTAG) POSIX(ON)"
  export _TAG_REDIR_ERR=txt
  export _TAG_REDIR_IN=txt
  export _TAG_REDIR_OUT=txt

  # Required for proper operation of xlclang
  export _CC_CCMODE=1
  export _C89_CCMODE=1
  export _CXX_CCMODE=1

  # Required for proper operation of (USS shipped) sed
  export _UNIX03=YES

  # Use /bin/cat as the pager in case xlclang help is displayed, we don't want to wait for input
  export PAGER=/bin/cat

  # Set a default umask of read and execute for user and group
  umask 0022
}

#
# For now, explicitly specify /bin/echo to ensure we get the EBCDIC echo since the escape
# sequences are EBCDIC escape sequences
#
printColors()
{
  /bin/echo "$@"
}

mutexReq()
{
  mutex=$1
  lockdir="${ZOPEN_ROOTFS}/var/lock"
  [ -e lockdir ] || mkdir -p ${lockdir}
  mutex="${lockdir}/${mutex}"
  mypid=$(exec sh -c 'echo ${PPID}')
  if [ -e "${mutex}" ]; then
    lockedpid=$(cat ${mutex})
    {
      [ ! "${lockedpid}" = "${mypid}" ] && [ ! "${lockedpid}" = "${PPID}" ]
    } && kill -0 "${lockedpid}" 2> /dev/null && echo "Aborting, Active process '${lockedpid}' holds the '$2' lock: '${mutex}'" && exit -1
  fi
  addCleanupTrapCmd "rm -rf ${mutex}"
  echo "${mypid}" > ${mutex}
}

mutexFree()
{
  mutex=$1
  lockdir="${ZOPEN_ROOTFS}/var/lock"
  mutex="${lockdir}/${mutex}"
  [ -e "${mutex}" ] && rm -f ${mutex}
}

relativePath2()
{
  sourcePath=$1
  targetPath=$2
  currentIFS="${IFS}"
  IFS="/"
  relativePath=''
  set -- ${targetPath}
  for elem in ${sourcePath}; do
    if [ -z "${relativePath}" ]; then
      if [ "$1" = "${elem}" ]; then
        shift
        continue
      else
        relativePath="../${elem}"
      fi
    else
      if [ -z "$1" ]; then
        relativePath="${relativePath}/${elem}"
      else
        relativePath="../${relativePath}/${elem}"
      fi
    fi
    if [ $# -gt 0 ]; then
      shift
    fi
  done
  # if the target is longer than the source, there might be some additional
  # elements in the shifted $0 to append
  if [ $# -gt 0 ]; then
    relativePath=${relativePath}/$(echo $* | sed "s/ /\//g")
  fi
  IFS="${currentIFS}"
  echo "${relativePath}"
}

# Merges a package directory's symlinks into the main zopen root filesystem
mergeIntoSystem()
{
  name=$1         # Name of the package being processed
  versioneddir=$2 # The directory where the unpax occurred
  rootfs="$3"
  rebaseusr="$4"

  [ -z "${rebaseusr}" ] && rebaseusr="usr/local"

  currentDir="${PWD}"
  targetdir="${rootfs}/${rebaseusr}" # The main rootfs/usr location

  printDebug "Calculating the offset path to store from root"
  offset=$(dirname "${versioneddir#"${rootfs}"/}")
  version=$(basename ${versioneddir})
  tmptime=$(date +%Y%m%d%H%M%S)
  processingDir="${rootfs}/tmp/zopen.${tmptime}"
  printDebug "Temporary processing dir evaluated to: ${processingDir}"

  virtualStore="${processingDir}/${offset}"
  printDebug "Creating virtual store at: ${virtualStore}"
  mkdir -p "${virtualStore}"

  printDebug "Moving from main store location (unpax-dir) to processing store"
  mv "${versioneddir}" "${virtualStore}"

  printDebug "Creating main linked directory in store"
  $(cd "${virtualStore}" && ln -s "${version}" "${name}")

  printDebug "Creating virtual root directory structure"
  mkdir -p "${processingDir}/${rebaseusr}"

  printDebug "Generating relative symlinks in processing location"
  relpath=$(relativePath2 "${virtualStore}/${name}" "${processingDir}/${rebaseusr}")
  [ "${relpath}" = "/" ] && printError "Relative path calculated as root directory itself!?!"

  printDebug "Generating symlink tree"

  printDebug "Creating directory structure"
  curdir="${PWD}"
  cd "${virtualStore}/${name}" || exit
  # since 'ln *' doesn't invoke globbing to allow multiple files at once,
  # abuse the Recurse option; this results in "already exists" errors but
  # ignore them as the first call should generate the correct link but
  # subsequent calls would generate a symlink that has incorrect dereferencing
  # and ignoring them is actually faster than individually creating the links!
  zosfind . -type d | sort -r | while read dir; do
    dir=$(echo "${dir}" | sed "s#^./##")
    printDebug "Processing dir: ${dir}"
    [ ${dir} = "." ] && continue
    mkdir -p "${processingDir}/${rebaseusr}/${dir}"
    cd "${processingDir}/${rebaseusr}/${dir}" || exit
    dirrelpath=$(relativePath2 "${virtualStore}/${name}/${dir}" "${processingDir}/${rebaseusr}/${dir}")
    ln -Rs "${dirrelpath}/" "." 2> /dev/null
  done

  printDebug "Moving unpaxed processing-directory back to main rootfs store."
  # this *must* be done before the merge step below or relative symlinks can't
  # work
  versioneddirname=$(basename "${versioneddir}")
  mv "${virtualStore}/${versioneddirname}" "${rootfs}/${offset}"

  tarfile="${name}.usr.tar"
  printDebug "Merge symlinks into main filesystem using tmp tar file ${tarfile}"

  printDebug "Generating intermediary tar file"
  # Need '-S' to allow long symlinks
  $(cd "${processingDir}" && tar -S -cf "${tarfile}" "usr")

  printDebug "Generating listing for remove processing (including main symlink)."
  listing=$(tar tf "${processingDir}/${tarfile}" 2> /dev/null | sort -r)
  echo "Installed files:" > "${versioneddir}/.links"
  echo "${listing}" >> "${versioneddir}/.links"

  printDebug "Extracting tar to rootfs."
  cd "${processingDir}" && tar xf "${tarfile}" -C "${rootfs}" 2> /dev/null

  printDebug "Cleaning temp resources."
  rm -rf "${processingDir}" 2> /dev/null

  printDebug "Switching to previous cwd - current work dir was purged."
  cd "${currentDir}" || exit

  printInfo "- Integration complete."
  return 0
}

# The following function will remove any orphaned symlinks left after either:
# - a different version has been installed (where the old symlinks are not reused for
#   that different version  version ie. the file has been removed from updated version
# - the main package->version-dir symlink has been removed (which renders any symlinks to
#   it as dangling so removable)
unsymlinkFromSystem()
{
  pkg=$1
  rootfs=$2
  dotlinks=$3
  newfilelist=$4
  if [ -e "${dotlinks}" ]; then
<<<<<<< HEAD
    printInfo "- Checking for obsoleted files in ${rootfs}/usr/ tree from ${pkg}"

    if [ -e "${newfilelist}" ]; then
      printDebug "Release change, so the list of changes to physically remove should be smaller"
      printDebug "Starting spinner..."
      progressHandler "spinner" "- Check complete" &
      ph=$!
      killph="kill -HUP ${ph}"
      addCleanupTrapCmd "${killph}"
      obsoleteList=$(diffFile "${dotlinks}" "${newfilelist}")
      echo "${obsoleteList}" | while read obsoleteFile; do
        [ -z "${obsoleteFile}" ] && return 0
        obsoleteFile="${ZOPEN_ROOTFS}/${obsoleteFile}"
        obsoleteFile="${obsoleteFile%% symbolic*}"
        printDebug "Checking obsoletefile '${obsoleteFile}'"
        if [ -L "${obsoleteFile}" ] && [ ! -e "${obsoleteFile}" ]; then
          # the linked-to file no longer exists (ie. the symlink is dangling)
          rm -f "${obsoleteFile}" > /dev/null 2>&1
        fi 
      done
      ${killph} 2>/dev/null # if the timer is not running, the kill will fail
      sleep 1 # give spinner time to exit if running
    else
      # Slower method needed to analyse each link to see if it has
      # become orphaned. Only relevent when removing a package as 
      # upgrades/alt-switching can supply a list of files
      # Use sed to skip header line in .links file
      # Note that the contents of the links file are ordered such that
      # processing occurs depth-first; if, after removing orphaned symlinks,
      # a directory is empty, then it can be removed.
      nfiles=$(sed '1d;$d' "${dotlinks}" | wc -l  | tr -d ' ')
      printDebug "Creating Temporary dirname file"
      tempDirFile=$(mktempfile "unsymlink")
      [ -e "${tempDirFile}" ] && rm -f "${tempDirFile}" >/dev/null 2>&1
      touch "${tempDirFile}"
      tempTrash=$(mktempfile "unsymlink" "trash")
      [ -e "${tempTrash}" ] && rm -f "${tempTrash}" >/dev/null 2>&1
      addCleanupTrapCmd "rm -rf ${tempDirFile}"
      printDebug "Using temporary file ${tempDirFile}"
      printInfo "- Checking ${nfiles} potential links"
      printDebug "Starting spinner..."
      progressHandler "spinner" "- Complete" &
      ph=$!
      killph="kill -HUP ${ph}"
      addCleanupTrapCmd "${killph}"

=======
    printInfo "- Checking for obsoleted files in ${rootfs}/usr/ tree from ${pkg}."
    # Use sed to skip header line in .links file
    # Note that the contents of the links file are ordered such that
    # processing occurs depth-first; if, after removing orphaned symlinks,
    # a directory is empty, then it can be removed.
    nfiles=$(sed '1d;$d' "${dotlinks}" | wc -l | tr -d ' ')
    flecnt=0
    pct=0

    printDebug "Creating temporary dirname file."
    tempDirFile="${ZOPEN_ROOTFS}/tmp/zopen.rmdir.${RANDOM}"
    tempTrash="${tempDirFile}.trash"
    [ -e "${tempDirFile}" ] && rm -f "${tempDirFile}" > /dev/null 2>&1
    touch "${tempDirFile}"
    addCleanupTrapCmd "rm -rf ${tempDirFile}"
    printDebug "Using temporary file ${tempDirFile}"
    printInfo "- Checking ${nfiles} potential links."

    rm_fileprocs=$(getRMProcs)
    threshold=$((nfiles / rm_fileprocs))
    threshold=$((threshold + 1))
    printDebug "Threshold of files per worker [files/procs] calculated as: ${threshold}"
    [ "${threshold}" -le 50 ] && threshold=50 && printVerbose "Threshold below min: using 50." # Don't spawn too many
    printDebug "Starting spinner..."
    progressHandler "spinner" "- Complete" &
    ph=$!
    killph="kill -HUP ${ph} 2>/dev/null"
    addCleanupTrapCmd "${killph}"

    printDebug "Spawning as subshell to handle threading."
    # Note that this all must happen in a subshell as the above started
    # progressHandler is a signal-terminated process - and a wait issued in
    # the parent will never complete until that ph is signalled/terminated!
    deletethreads=$(
      tid=0
      filenames=""
>>>>>>> 37356621
      while read filetounlink; do
        filetounlink=$(echo "${filetounlink}" | sed 's/\(.*\).symbolic.*/\1/')
        filename="$filetounlink"
        [ -z "${filetounlink}" ] && continue
        filetounlink="${ZOPEN_ROOTFS}/${filetounlink}"
        [ ! -e "${filetounlink}" ] && continue  # If not there, can'e be removed!
        if [ -d "${filetounlink}" ]; then
          # Add to the directory queue for checking once files are gone if unique
          ispresent=$(grep "^${filetounlink}[ ]*$" "${tempDirFile}")
          if [ -z "${ispresent}" ]; then
            echo " ${filetounlink} " >> "${tempDirFile}"
          fi
        elif [ -L "${filetounlink}" ]; then
          if [ ! -f "${filetounlink}" ]; then
            # the linked-to file no longer exists (ie. the symlink is dangling)
            rm -f "${filetounlink}" > /dev/null 2>&1
          fi
        else
          echo "Unprocessable file: '${filetounlink}'" >> "${tempTrash}"
        fi
      done <<EOF
$(sed '1d;$d' "${dotlinks}")
EOF
      ${killph} 2>/dev/null # if the timer is not running, the kill will fail
      sleep 1 # ensure the spinner has stopped if running
      if [ -e "${tempDirFile}" ]; then
        ndirs=$(uniq < "${tempDirFile}" | wc -l  | tr -d ' ')
        printVerbose "- Checking ${ndirs} dir links"
        for d in $(uniq < "${tempDirFile}" | sort -r) ; do 
          [ -d "${d}" ] && rmdir "${d}" >/dev/null 2>&1
        done
      fi
      if [ -e "${tempTrash}" ]; then
        printSoftError "Issues found while trying to remove the following files:"
        while read errorFile; do
          printSoftError "${errorFile}"
        done < "${tempTrash}"
        printError "Manual removal of files might be required"
      fi
    fi
  else
    printDebug "No list of current links to check - package was not installed/active"
  fi
}

printDebug()
{
  [ -z "${-%%*x*}" ] && set +x && xtrc="-x" || xtrc=""
  if ${debug}; then
    printColors "${NC}${BLUE}${BOLD}:DEBUG:${NC}: '${1}'" >&2
  fi
  [ ! -z "${xtrc}" ] && set -x
  return 0
}

printVerbose()
{
  [ -z "${-%%*x*}" ] && set +x && xtrc="-x" || xtrc=""
  if ${verbose}; then
    printColors "${NC}${GREEN}${BOLD}VERBOSE${NC}: ${1}" >&2
  fi
  [ ! -z "${xtrc}" ] && set -x
  return 0
}

printHeader()
{
  [ -z "${-%%*x*}" ] && set +x && xtrc="-x" || xtrc=""
  printColors "${NC}${HEADERCOLOR}${BOLD}${UNDERLINE}${1}${NC}" >&2
  [ ! -z "${xtrc}" ] && set -x
  return 0
}

printAttention()
{
  [ -z "${-%%*x*}" ] && set +x && xtrc="-x" || xtrc=""
  printColors "${NC}${MAGENTA}${BOLD}${UNDERLINE}${1}${NC}" >&2
  [ ! -z "${xtrc}" ] && set -x
  return 0
}

runAndLog()
{
  printVerbose "$1"
  eval "$1"
  rc=$?
  if [ ! -z "${SSH_TTY}" ]; then
    chtag -r ${SSH_TTY}
  fi
  return "${rc}"
}

runLogProgress()
{
  printVerbose "$1"
  if [ -n "$2" ]; then
    printInfo "- $2"
  else
    printInfo "- Running"
  fi
  if [ -n "$3" ]; then
    completeText="$3"
  else
    completeText="Complete"
  fi
  progressHandler "spinner" "- ${completeText}" &
  ph=$!
  killph="kill -HUP ${ph} 2>/dev/null"
  addCleanupTrapCmd "${killph}"
  eval "$1"
  rc=$?
  if [ ! -z "${SSH_TTY}" ]; then
    chtag -r ${SSH_TTY}
  fi
  ${killph} 2> /dev/null # if the timer is not running, the kill will fail
  return "${rc}"
}

spinloop()
{
  # in the absence of generic ms/ns reporting, spin-loop instead - not ideal
  # but without pre-reqing packages...
  i=$1
  while [ ${i} -ge 0 ]; do
    :
    i=$((i - 1))
  done
}

progressAnimation()
{
  [ $# -eq 0 ] && printError "Internal error: no animation strings."
  animcnt=$#
  anim=1
  ansiline 0 0 "$1"
  while :; do
    spinloop 1000
    # Check for daemonization of this process (ie. orphaned and PPID=1)
    # Cannot actually use "$PPID" as it is set at script initialization
    # and not updated when the parent changes so need to query.
    getParentProcess "$$" >/dev/null 2>&1
    ppid=$?
    [ "${ppid}" -eq 1 ] && kill INT "${ppid}" >/dev/null 2>&1
    anim=$((anim + 1))
    [ ${anim} -gt ${animcnt} ] && anim=1
    ansiline 1 -1 $(getNthArrayArg "${anim}" "$@")
  done
}

getNthArrayArg () {
    shift "$1"
    echo "$1"
}

progressHandler()
{
  if [ ! "${_BPX_TERMPATH-x}" = "OMVS" ] && [ -z "${NO_COLOR}" ] && [ ! "${FORCE_COLOR-x}" = "0" ] && [ -t 1 ] && [ -t 2 ]; then
    [ -z "${-%%*x*}" ] && set +x # Disable -x debug if set for this process
    type=$1
    completiontext=$2 # Custom end text (when the process is complete)
    trapcmd="exit;"
    if [ -n "${completiontext}" ]; then
      trapcmd="/bin/echo \"\047[1A\047[30D\047[2K${completiontext}\"; ${trapcmd}"
    fi
    # shellcheck disable=SC2064
    trap "${trapcmd}" HUP
    case "${type}" in
      "spinner") progressAnimation '-' '\' '|' '/'
      ;;
      "network") progressAnimation '-----' '>----' '->---' '-->--' '--->-' '---->' '-----' '----<' '---<-' '--<--' '-<---' '<----'
      ;;
      *) progressAnimation '.' 'o' 'O' 'O' 'o' '.'
      ;;
    esac
  fi
}

runInBackgroundWithTimeoutAndLog()
{
  command="$1"
  timeout="$2"

  printVerbose "${command} with timeout of ${timeout}s."
  eval "${command} &; TEEPID=$!"
  PID=$!
  n=0
  while [ ${n} -le ${timeout} ]; do
    kill -0 "${PID}" 2> /dev/null
    if [ $? != 0 ]; then
      wait "${PID}"
      if [ ! -z "${SSH_TTY}" ]; then
        chtag -r ${SSH_TTY}
      fi
      rc=$?
      return "${rc}"
    else
      sleep 1
      n=$(expr ${n} + 1)
    fi
  done
  kill -9 "${PID}" 2>/dev/null
  kill -9 "${TEEPID}" 2>/dev/null
  printError "TIMEOUT: (PID: ${PID}): ${command}"
}

printSoftError()
{
  [ -z "${-%%*x*}" ] && set +x && xtrc="-x" || xtrc=""
  printColors "${NC}${RED}${BOLD}***ERROR: ${NC}${RED}${1}${NC}" >&2
  [ -n "${xtrc}" ] && set -x
}

printError()
{
  [ -z "${-%%*x*}" ] && set +x && xtrc="-x" || xtrc=""
  printColors "${NC}${RED}${BOLD}***ERROR: ${NC}${RED}${1}${NC}" >&2
  [ -n "${xtrc}" ] && set -x
  mutexFree "zopen" # prevent lock from lingering around after an error
  cleanupFunction
  exit 4
}

printWarning()
{
  [ -z "${-%%*x*}" ] && set +x && xtrc="-x" || xtrc=""
  printColors "${NC}${WARNINGCOLOR}${BOLD}***WARNING: ${NC}${YELLOW}${1}${NC}" >&2
  [ -n "${xtrc}" ] && set -x
  return 0
}

printInfo()
{
  [ -z "${-%%*x*}" ] && set +x && xtrc="-x" || xtrc=""
  printColors "$1" >&2
  [ -n "${xtrc}" ] && set -x
  return 0
}

# Used to input sensitive data - turns off echo to the screen for the input
getInputHidden()
{
  # Register trap-handler to try and ensure that we restore the screen to display
  # chars in the event the script is terminated early (eg. user hits CTRL-C instead of
  # answering the masked question)
  addCleanupTrapCmd "stty echo"
  stty -echo
  read zopen_input
  echo ${zopen_input}
  stty echo
}

getInput()
{
  read zopen_input
  echo ${zopen_input}
}

printElapsedTime()
{
  printType=$1
  functionName=$2
  startTime=$3
  elapsedTime=$((${SECONDS} - ${startTime}))

  elapsedTimeOutput="${functionName} completed in ${elapsedTime} seconds."

  case ${printType} in
  "info")
    printInfo "${elapsedTimeOutput}"
    ;;
  "verbose")
    printVerbose "${elapsedTimeOutput}"
    ;;
  esac
}

processConfig()
{
  export ZOPEN_QUICK_LOAD=1
  if [ -z "${ZOPEN_ROOTFS}" ]; then
    relativeRootDir="$(cd "$(dirname "$0")/../.." > /dev/null 2>&1 && pwd -P)"
    if [ -f "${relativeRootDir}/etc/zopen-config" ]; then
      . "${relativeRootDir}/etc/zopen-config"
    else
      printError "Source the zopen-config prior to running $0."
    fi
  fi
}

checkIfConfigLoaded()
{
  if [ -z "${ZOPEN_CA}" ]; then
    errorMessage="\${ZOPEN_CA} was not set. Ensure zopen init has run and zopen-config has been sourced."
  fi
  if [ ! -r "${ZOPEN_CA}" ]; then
    errorMessage="Certificate at ${ZOPEN_CA} could not be accessed. Ensure zopen init has run and zopen-config has been sourced."
  fi

  if [ ! -z "${errorMessage}" ]; then
    if [ -r "${mydir}/../../../etc/zopen-config" ]; then
      relativeConfigDir="$(cd "$(dirname "${mydir}")/../../etc/" > /dev/null 2>&1 && pwd -P)"
      errorMessage="${errorMessage} Run '. ${relativeConfigDir}/zopen-config'  or add it to your .profile."
    fi
    printError "${errorMessage}"
  fi
}

parseDeps()
{
  dep="$1"
  version=$(echo ${dep} | awk -F '[>=<]+' '{print $2}')
  if [ -z "${version}" ]; then
    operator=""
    dep=$(echo ${dep} | awk -F '[>=<]+' '{print $1}')
  else
    operator=$(echo ${dep} | awk -F '[0-9.]+' '{print $1}' | awk -F '^[a-zA-Z]+' '{print $2}')
    dep=$(echo ${dep} | awk -F '[>=<]+' '{print $1}')
    case ${operator} in
    ">=") ;;
    "=") ;;
    *) printError "${operator} is not supported." ;;
    esac
    major=$(echo ${version} | awk -F. '{print $1}')
    minor=$(echo ${version} | awk -F. '{print $2}')
    if [ -z "${minor}" ]; then
      minor=0
    fi
    patch=$(echo ${version} | awk -F. '{print $3}')
    if [ -z "${patch}" ]; then
      patch=0
    fi
    prerelease=$(echo ${version} | awk -F. '{print $4}')
    if [ -z "${prerelease}" ]; then
      prerelease=0
    fi
  fi

  echo "${dep}|${operator}|${major}|${minor}|${patch}|${prerelease}"
}

compareVersions()
{
  v1="$1"
  v2="$2"
  awk -v v1="${v1}" -v v2="${v2}" '
  function vercmp(v1, v2) {
    n1 = split(v1, v1_array, ".")
    n2 = split(v2, v2_array, ".")

    for (i = 1; i <= n1 || i <= n2; i++) {
      if (v1_array[i] != v2_array[i]) {
        return (v1_array[i] < v2_array[i] ? -1 : 1)
      }
    }
    return 0
  }

  BEGIN {
    if (vercmp(v1, v2) >= 0) {
      exit 0
    } else {
      exit 1
    }
  }
  '

  return $?
}

validateVersion()
{
  version=$1
  operator=$2
  requestedVersion=$3
  dependency=$4
  if [ -n "${operator}" ] && [ -z "${version}" ]; then
    printVerbose "${operator} ${requestedVersion} requested, but no version file found in ${versionPath}"
    return 1
  elif [ -n "${operator}" ] && ! compareVersions "${version}" "${requestedVersion}"; then
    printVerbose "${dependency} does not satisfy ${version} ${operator} ${requestedVersion}"
    return 1
  fi
  return 0
}

deleteDuplicateEntries()
{
  value=$1
  delim=$2
  echo "${value}${delim}" | awk -v RS="${delim}" '!($0 in a) {a[$0]; printf("%s%s", col, $0); col=RS; }' | sed "s/${delim}$//"
}

# Logging Types
LOG_E="ERROR"   # If there was a failure and a command failed
LOG_W="WARNING" # If an error occurred but there was a workaround/fallback
LOG_I="INFO"    # General information
LOG_A="AUDIT"   # Security-type log for admin activities

# Logging Categories - more than one possible for a log entry
CAT_CONFIG="C"  # Configuration change
CAT_FILE="F"    # File handling (eg. downloading)
CAT_INSTALL="I" # Install processing
CAT_NETWORK="N" # Network processing
CAT_PKG="P"     # Package handling
CAT_QUERY="Q"   # Query processing
CAT_REMOVE="R"  # Removal handling
CAT_SYS="S"     # Related to the underlying native z/OS system
CAT_ZOPEN="Z"   # Related to the zopen system itself
CAT_STATS="ST"  # Related to usage statistics

syslog()
{
  fd=$1           # file
  type=$2         # LOG_? type as defined above
  categories=$3   # CAT_? type as defined above
  module=$4       # zopen-<MODULE>
  location=$5     # function
  msg=$6          # Message text
  if [ ! -e "${fd}" ]; then
    mkdir -p "$(dirname "${fd}")"
    touch "${fd}"
  fi
  echo "$(date +"%F %T") $(id | cut -d' ' -f1)::${module}:${type}:${categories}:${location}:${msg}" >> "${fd}"
}

downloadJSONCache()
{
  if [ -z "${JSON_CACHE}" ]; then
    cachedir="${ZOPEN_ROOTFS}/var/cache/zopen"
    [ ! -e "${cachedir}" ] && mkdir -p "${cachedir}"
    JSON_CACHE="${cachedir}/zopen_releases.json"
    JSON_TIMESTAMP="${cachedir}/zopen_releases.timestamp"
    JSON_TIMESTAMP_CURRENT="${cachedir}/zopen_releases.timestamp.current"

    # Need to check that we can read & write to the JSON timestamp cache files
    if [ -e "${JSON_TIMESTAMP_CURRENT}" ]; then
      [ ! -w "${JSON_TIMESTAMP_CURRENT}" ] || [ ! -r "${JSON_TIMESTAMP_CURRENT}" ] && printError "Cannot access cache at '${JSON_TIMESTAMP_CURRENT}'. Check permissions and retry request."
    fi
    if [ -e "${JSON_TIMESTAMP}" ]; then
      [ ! -w "${JSON_TIMESTAMP}" ] || [ ! -r "${JSON_TIMESTAMP}" ] && printError "Cannot access cache at '${JSON_TIMESTAMP}'. Check permissions and retry request."
    fi
    if [ -e "${JSON_CACHE}" ]; then
      [ ! -w "${JSON_CACHE}" ] || [ ! -r "${JSON_CACHE}" ] && printError "Cannot access cache at '${JSON_CACHE}'. Check permissions and retry request."
    fi

    if ! curlout=$(curlCmd -L --no-progress-meter -I "${ZOPEN_JSON_CACHE_URL}" -o "${JSON_TIMESTAMP_CURRENT}"); then
      printError "Failed to obtain json cache timestamp from ${ZOPEN_JSON_CACHE_URL}; ${curlout}"
    fi
    chtag -tc 819 "${JSON_TIMESTAMP_CURRENT}"

    if [ -f "${JSON_CACHE}" ] && [ -f "${JSON_TIMESTAMP}" ] && grep -q 'ETag' "${JSON_TIMESTAMP_CURRENT}" && [ "$(grep 'ETag' "${JSON_TIMESTAMP_CURRENT}")" = "$(grep 'ETag' "${JSON_TIMESTAMP}")" ]; then
      return
    fi

    printVerbose "Replacing old timestamp with latest."
    mv -f "${JSON_TIMESTAMP_CURRENT}" "${JSON_TIMESTAMP}"

    if ! curlout=$(curlCmd -L --no-progress-meter -o "${JSON_CACHE}" "${ZOPEN_JSON_CACHE_URL}"); then
      printError "Failed to obtain json cache from ${ZOPEN_JSON_CACHE_URL}; ${curlout}"
    fi
    chtag -tc 819 "${JSON_CACHE}"
  fi

  if [ ! -f "${JSON_CACHE}" ]; then
    printError "Could not download json cache from ${ZOPEN_JSON_CACHE_URL}"
  fi
}

getReposFromGithub()
{
  downloadJSONCache
  repo_results="$(cat "${JSON_CACHE}" | jq -r '.release_data | keys[]')"
}

getAllReleasesFromGithub()
{
  downloadJSONCache
  repo="$1"
  releases="$(jq -e -r '.release_data."'${repo}'"' "${JSON_CACHE}")"
  if [ $? -ne 0 ]; then
    printError "Could not get all releases for ${repo}"
  fi
}

initDefaultEnvironment()
{
  export ZOPEN_OLD_PATH="${PATH}"       # Preserve PATH in case scripts need to access it
  export ZOPEN_OLD_LIBPATH="${LIBPATH}" # Preserve LIBPATH in case scripts need to access it
  export PATH="$(getconf PATH)"
  export _CEE_RUNOPTS="FILETAG(AUTOCVT,AUTOTAG) POSIX(ON)"
  unset MANPATH
  export LIBPATH="/usr/lib"
  export STEPLIB=none
}

#
# checkWritable prints a message and exits if the directory above INCDIR
# is not writable. This is a safe location to check for and should be
# writable on a 'dev' environment
#
checkWritable()
{
  if [ -z "${INCDIR}" ]; then
    echo "Internal error. Caller has to have set INCDIR" >&2
    exit 16
  fi
  ROOTDIR="$(cd "${INCDIR}/../" > /dev/null 2>&1 && pwd -P)"
  if ! [ -w "${ROOTDIR}" ]; then
    printError "Tools distribution is read-only. Cannot run update operation '${ME}'." >&2
  fi
}

generateUUID() 
{
  date_part=$(date +%s)
  random_part=$((RANDOM))
  uuid="$date_part-$random_part"
  echo $uuid
}

getReleaseLine()
{
  jsonConfig="${ZOPEN_ROOTFS}/etc/zopen/config.json"
  if [ ! -f "${jsonConfig}" ]; then
    jq -r '.release_line' $jsonConfig
  else
    echo "STABLE"
  fi
}

getRMProcs()
{
  jsonConfig="${ZOPEN_ROOTFS}/etc/zopen/config.json"
  if [ ! -f "${jsonConfig}" ]; then
    jq -r '.num_rm_procs' $jsonConfig
  else
    echo "5" # default
  fi
}

isURLReachable() {
  url="$1"
  timeout=5

  if curl -s --fail --max-time $timeout "$url" > /dev/null; then
    return 0
  else
    return 1
  fi
}

promptYesOrNo() {
  message="$1"
  skip=$2
  if ! ${skip}; then
    while true; do
      printInfo "${message} [y/n]"
      read answer < /dev/tty
      answer=$(echo "${answer}" | tr '[A-Z]' '[a-z]')
      if [ "y" = "${answer}" ] || [ "yes" = "${answer}" ]; then
        return 0
      fi
      if [ "n" = "${answer}" ] || [ "no" = "${answer}" ]; then
        return 1
      fi
    done
  fi
  return 0
}


. ${INCDIR}/analytics.sh

zopenInitialize<|MERGE_RESOLUTION|>--- conflicted
+++ resolved
@@ -605,7 +605,6 @@
   dotlinks=$3
   newfilelist=$4
   if [ -e "${dotlinks}" ]; then
-<<<<<<< HEAD
     printInfo "- Checking for obsoleted files in ${rootfs}/usr/ tree from ${pkg}"
 
     if [ -e "${newfilelist}" ]; then
@@ -652,44 +651,6 @@
       killph="kill -HUP ${ph}"
       addCleanupTrapCmd "${killph}"
 
-=======
-    printInfo "- Checking for obsoleted files in ${rootfs}/usr/ tree from ${pkg}."
-    # Use sed to skip header line in .links file
-    # Note that the contents of the links file are ordered such that
-    # processing occurs depth-first; if, after removing orphaned symlinks,
-    # a directory is empty, then it can be removed.
-    nfiles=$(sed '1d;$d' "${dotlinks}" | wc -l | tr -d ' ')
-    flecnt=0
-    pct=0
-
-    printDebug "Creating temporary dirname file."
-    tempDirFile="${ZOPEN_ROOTFS}/tmp/zopen.rmdir.${RANDOM}"
-    tempTrash="${tempDirFile}.trash"
-    [ -e "${tempDirFile}" ] && rm -f "${tempDirFile}" > /dev/null 2>&1
-    touch "${tempDirFile}"
-    addCleanupTrapCmd "rm -rf ${tempDirFile}"
-    printDebug "Using temporary file ${tempDirFile}"
-    printInfo "- Checking ${nfiles} potential links."
-
-    rm_fileprocs=$(getRMProcs)
-    threshold=$((nfiles / rm_fileprocs))
-    threshold=$((threshold + 1))
-    printDebug "Threshold of files per worker [files/procs] calculated as: ${threshold}"
-    [ "${threshold}" -le 50 ] && threshold=50 && printVerbose "Threshold below min: using 50." # Don't spawn too many
-    printDebug "Starting spinner..."
-    progressHandler "spinner" "- Complete" &
-    ph=$!
-    killph="kill -HUP ${ph} 2>/dev/null"
-    addCleanupTrapCmd "${killph}"
-
-    printDebug "Spawning as subshell to handle threading."
-    # Note that this all must happen in a subshell as the above started
-    # progressHandler is a signal-terminated process - and a wait issued in
-    # the parent will never complete until that ph is signalled/terminated!
-    deletethreads=$(
-      tid=0
-      filenames=""
->>>>>>> 37356621
       while read filetounlink; do
         filetounlink=$(echo "${filetounlink}" | sed 's/\(.*\).symbolic.*/\1/')
         filename="$filetounlink"
