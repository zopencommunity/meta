name: Create New Port Repository

permissions:
  contents: write
  issues: write
  actions: read
  
on:
  issues:
    types: [labeled]

jobs:

  create-repo:
    if: github.event.label.name == 'approved'
    runs-on: ubuntu-latest
    
    steps:
    - uses: actions/checkout@v3
    - name: Extract Port Name
      run: |
        echo "PORT_NAME=$(echo "${GITHUB_EVENT_ISSUE_TITLE}" | cut -d: -f2- | tr -d ' ' | tr '[:upper:]' '[:lower:]')" >> $GITHUB_ENV
      env:
        GITHUB_EVENT_ISSUE_TITLE: ${{ github.event.issue.title }}
        
    - name: Check if Repository Exists
      env:
        ORGANIZATION: zopencommunity
        GH_TOKEN: ${{ secrets.REPO_GITHUB_TOKEN }}
        PORT_NAME: ${{ env.PORT_NAME }}
        ISSUE_NUMBER: ${{ github.event.issue.number }}
      run: |
        REPO_NAME="${PORT_NAME}port"
        
        if gh repo view "$ORGANIZATION/$REPO_NAME" &> /dev/null; then
          echo "Repository '$ORGANIZATION/$REPO_NAME' already exists."
          gh issue comment "$ISSUE_NUMBER" --repo "$ORGANIZATION/meta" --body "Repository already exists: https://github.com/$ORGANIZATION/$REPO_NAME"
          exit 1
        else
          echo "Repository '$ORGANIZATION/$REPO_NAME' does not exist. Proceeding to create it."
          gh repo create "$ORGANIZATION/$REPO_NAME" --public
          
          # Assign the issue creator as the admin
          gh api --method PUT "repos/$ORGANIZATION/$REPO_NAME/collaborators/${{ github.event.issue.user.login }}" -f permission=admin

          # Comment on an issue
<<<<<<< HEAD
          gh issue comment "$ISSUE_NUMBER" --repo "$ORGANIZATION/meta" --body "Repository created: [$ORGANIZATION/$REPO_NAME]($ORGANIZATION/$REPO_NAME)"
=======
          gh issue comment "$ISSUE_NUMBER" --repo "$ORGANIZATION/meta" --body "Repository created at https://github.com/$ORGANIZATION/$REPO_NAME."
>>>>>>> 8665728a
        fi<|MERGE_RESOLUTION|>--- conflicted
+++ resolved
@@ -34,7 +34,7 @@
         
         if gh repo view "$ORGANIZATION/$REPO_NAME" &> /dev/null; then
           echo "Repository '$ORGANIZATION/$REPO_NAME' already exists."
-          gh issue comment "$ISSUE_NUMBER" --repo "$ORGANIZATION/meta" --body "Repository already exists: https://github.com/$ORGANIZATION/$REPO_NAME"
+          gh issue comment "$ISSUE_NUMBER" --repo "$ORGANIZATION/meta" --body "Repository already exists: [$ORGANIZATION/$REPO_NAME]($ORGANIZATION/$REPO_NAME)"
           exit 1
         else
           echo "Repository '$ORGANIZATION/$REPO_NAME' does not exist. Proceeding to create it."
@@ -44,9 +44,5 @@
           gh api --method PUT "repos/$ORGANIZATION/$REPO_NAME/collaborators/${{ github.event.issue.user.login }}" -f permission=admin
 
           # Comment on an issue
-<<<<<<< HEAD
           gh issue comment "$ISSUE_NUMBER" --repo "$ORGANIZATION/meta" --body "Repository created: [$ORGANIZATION/$REPO_NAME]($ORGANIZATION/$REPO_NAME)"
-=======
-          gh issue comment "$ISSUE_NUMBER" --repo "$ORGANIZATION/meta" --body "Repository created at https://github.com/$ORGANIZATION/$REPO_NAME."
->>>>>>> 8665728a
         fi