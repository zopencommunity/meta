--- conflicted
+++ resolved
@@ -18,11 +18,7 @@
 ### Leveraging the z/OS Open Tools meta repo
 
 The meta repo (https://github.com/ZOSOpenTools/meta) consists of common tools and files that aid in the porting process, including the `zopen` suite of tools.  Specifically, `zopen build` provides a common way to bootstrap, configure, build, check,
-<<<<<<< HEAD
-and install a software package. `zopen install` provides a mechanism to download the latest published z/OS Open Tools packages.
-=======
 and install a software package. `zopen install` provides a mechanism to install the latest published z/OS Open Tools packages.
->>>>>>> 8db9eb7e
 
 Many tools depend on other tools to be able to build or run. You will need to provide both _bootstrap_ tools
 (i.e. binary tools not from source), as well as _prod_ tools (i.e. _production_ level tools previously built
