--- conflicted
+++ resolved
@@ -7,11 +7,8 @@
 If you have access to a z/OS system, you can get started with porting [here](https://zosopentools.github.io/meta/contributing/). Not sure what to work on? Start with the [help wanted issues](https://github.com/ZOSOpenTools/meta/labels/help%20wanted). If you do not have access to a z/OS system, speak to [@Mike Fulton](https://github.com/MikeFultonDev) or [@Igor Todorovski](https://github.com/IgorTodorovskiIBM).
 
 ## How do I consume the z/OS Open Tools?
-<<<<<<< HEAD
-You can download them directly from the zOS Open Tools repo's [GitHub releases](https://github.com/ZOSOpenTools/meta/releases). All z/OS Open Tools releases are consolidated into a [table here](https://zosopentools.github.io/meta/releases/). Or you can use the [zopen install tool](https://github.com/ZOSOpenTools/utils/tree/main/zopen) from the [utils repository](https://github.com/ZOSOpenTools/utils) to download the tools, [documented here](https://zosopentools.github.io/meta/zopen/).
-=======
+
 You can install them directly from the zOS Open Tools repo's [GitHub releases](https://github.com/ZOSOpenTools/meta/releases). All z/OS Open Tools releases are consolidated into a [table here](https://zosopentools.github.io/meta/#/Latest). Or you can use the [zopen install tool](https://github.com/ZOSOpenTools/meta/blob/main/bin/lib/zopen-install) from the [meta repository](https://github.com/ZOSOpenTools/meta) to install the tools, [documented here](https://zosopentools.github.io/meta/#/Guides/zopen).
->>>>>>> 8db9eb7e
 
 ## How do I raise issues?
 If the issue pertains to a given project, open the issue in the project's Github repository. If you have a general issue or discussion item, [create a discussion](https://github.com/ZOSOpenTools/meta/discussions).
