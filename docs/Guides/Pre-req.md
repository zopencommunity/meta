--- conflicted
+++ resolved
@@ -64,24 +64,14 @@
 
 ## Installing tools to z/OS
 
-<<<<<<< HEAD
-Once you have your development environment set up, you can download tools directly to z/OS with `zopen install`.
-
-To download and install the latest software packages, enter the command `zopen install`. By default it will download all of the tools hosted on ZOSOpenTools.
-=======
 Once you have your development environment set up, you can install tools directly to z/OS with `zopen install`.
 
 To download and install the latest software packages, enter the command `zopen install`. By default it will list all of the tools hosted on ZOSOpenTools.
->>>>>>> 8db9eb7e
 
 To download the available packages, specify the --all option as follows:
 
 ```bash
-<<<<<<< HEAD
-zopen install --list
-=======
 zopen install --all
->>>>>>> 8db9eb7e
 ```
 
 To download and install specific packages, specify them as a comma delimited list as follows:
